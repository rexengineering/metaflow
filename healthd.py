import logging
import time

from etcd3.events import DeleteEvent, PutEvent
from quart import jsonify
import requests

from flowlib.bpmn_util import BPMNComponent
from flowlib.etcd_utils import get_etcd, get_next_level, get_keys_from_prefix
from flowlib.executor import get_executor
from flowlib.flowd_utils import get_log_format
from flowlib.quart_app import QuartApp
from flowlib.workflow import Workflow
from flowlib.constants import States, BStates, WorkflowKeys, WorkflowInstanceKeys


class HealthProbe:
    def __init__(self, workflow: Workflow, task: BPMNComponent):
        self.workflow = workflow
        self.task = task
        self.key = WorkflowKeys.task_key(workflow.id, task.id)
        self.future = None
        self.running = False
        self.status = None
        self.logger = logging.getLogger()
        self.etcd = get_etcd()
        self.executor = get_executor()
        health_path = self.task.health_properties.path
        if not health_path.startswith('/'):
            health_path = '/' + health_path
        self.url = f'http://{self.task.envoy_host}:{self.task.service_properties.port}{health_path}'

    def __call__(self):
        self.logger.info(f'Starting status checks for {self.task.id} ({self.url})')
        health_properties = self.task.health_properties
        result = ''
        while self.running:
            time.sleep(health_properties.period)
            if not self.running:
                break
            # FIXME: The above should fix a majority of races with a stopping
            # workflow.  It, however, does not fix all races and healthd may
            # still pollute etcd with a final put before stopping fully.
            try:
                response = requests.request(
                    health_properties.method, self.url,
                    data=health_properties.query
                )
                exception = None
            except requests.RequestException as exn:
                exception = exn
                response = exn.response
            result = 'UP' if exception is None and response.ok else 'DOWN'
            self.etcd.put(self.key, result)
            self.status = result
            self.logger.info(f'Status check for {self.task.id} is {result}')
        return result

    def start(self):
        assert self.future is None
        self.running = True
        self.future = self.executor.submit(self)

    def stop(self):
        assert self.future is not None
        self.running = False


class HealthManager:
    def __init__(self):
        self.etcd = get_etcd()
        self.executor = get_executor()
        self.workflows = {
            workflow_id: Workflow.from_id(workflow_id)
            for workflow_id in get_next_level(WorkflowKeys.ROOT)
        }
        self.probes = {}
        self.future = None
        self.cancel_watch = None
        self.logger = logging.getLogger()

    def __call__(self):
        watch_iter, self.cancel_watch = self.etcd.watch_prefix(WorkflowKeys.ROOT)
        for event in watch_iter:
            key = event.key.decode('utf-8')
            value = event.value.decode('utf-8')
            if key.endswith('/state'):
                workflow_id = key.split('/')[3]
                if isinstance(event, PutEvent):
                    if value == States.STARTING:
                        assert workflow_id not in self.workflows.keys()
                        workflow = Workflow.from_id(workflow_id)
                        self.workflows[workflow_id] = workflow
                        self.probes[workflow_id] = {
                            component.id: HealthProbe(workflow, component)
                            for component in workflow.process.all_components
                        }
                        for probe in self.probes[workflow_id].values():
                            probe.start()
                        self.future = self.executor.submit(self.wait_for_up, workflow)
                    elif value == States.STOPPING:
                        workflow = self.workflows[workflow_id]
<<<<<<< HEAD
                        self.future = self.executor.submit(self.wait_for_down, workflow)
=======
                        future = self.executor.submit(self.stop_workflow, workflow)
>>>>>>> 878c9b9e
                elif isinstance(event, DeleteEvent):
                    self.logger.info(f'{workflow_id} DELETE event - {value}')
                    for probe in self.probes[workflow_id].values():
                        probe.stop()

    def wait_for_up(self, workflow: Workflow):
        self.logger.info(f'wait_for_up() called for workflow {workflow.id}')
        probes = self.probes[workflow.id]
        watch_iter, _ = self.etcd.watch_prefix(workflow.keys.probe)
        for event in watch_iter:
            self.logger.info(f'wait_for_up(): Got {type(event)} to key {event.key}')
            crnt_state = self.etcd.get(workflow.keys.state)[0]
            if (crnt_state is None) or (crnt_state != BStates.STARTING):
                self.logger.info(f'wait_for_up(): Workflow {workflow.id} is no '
                                 'longer starting up, cancelling further '
                                 'monitoring.')
                break
            if isinstance(event, PutEvent):
                if all(probe.status == 'UP' for probe in probes.values()):
                    result = self.etcd.replace(workflow.keys.state,
                                               States.STARTING, States.RUNNING)
                    if result:
                        self.logger.info('wait_for_up(): State transition succeeded.')
                    else:
                        self.logger.error('wait_for_up(): State transition failed.')
                    return result
        return False

    def wait_for_down(self, workflow: Workflow):
        self.logger.info(f'wait_for_down() called for workflow {workflow.id}')
        probes = self.probes[workflow.id]
        watch_iter, _ = self.etcd.watch_prefix(workflow.keys.probe)
        for event in watch_iter:
            self.logger.info(f'wait_for_down(): Got {type(event)} to key {event.key}')
            if isinstance(event, PutEvent):
                if all(probe.status == 'DOWN' for probe in probes.values()):
                    for probe in probes.values():
                        probe.stop()
                    del self.probes[workflow.id]
                    del self.workflows[workflow.id]
                    result = self.etcd.replace(workflow.keys.state,
                                               States.STOPPING, States.STOPPED)
                    if result:
                        self.logger.info('wait_for_down(): State transition succeeded.')
                    else:
                        self.logger.error('wait_for_down(): State transition failed.')
                    return result
        return False

    def stop_workflow(self, workflow : Workflow):
        '''
        Stopping a workflow means we need to wait for all the instances for that
        workflow to COMPLETE or ERROR. Then we need to delete the deployment for
        the workflow, and finally wait for all those tasks to go DOWN before
        finally marking the workflow as STOPPED.

        TODO: Do we need to enforce a timeout?
        '''
        self.logger.info(f'stop_workflow {workflow.id}')
        # the prefix key for instances will the hive root plus the workflow.id and a terminating
        # hyphen. This should pull all instance keys for a given workflow.
        instance_prefix = f'{WorkflowInstanceKeys.key_of(workflow.id)}-'

        instances = get_keys_from_prefix(instance_prefix)
        # count the number of state values that are NOT
        # either COMPLETED or ERROR.
        alive = []
        for inst_key in instances:
            if inst_key.endswith('/state'):
                state = self.etcd.get(inst_key)[0]
                if state not in (BStates.COMPLETED, BStates.ERROR):
                    self.logger.info(f'stop_workflow detected unfinished instance {inst_key} in state {state}')
                    alive.append(inst_key)

        while len(alive) > 0:
            self.logger.info(f'{len(alive)} instances still live!')
            time.sleep(5)
            for inst_key in alive:
                state = self.etcd.get(inst_key)[0]
                if state in (BStates.COMPLETED, BStates.ERROR):
                    self.logger.info(f'Instance {inst_key} has now completed with state {state}')
                    alive.remove(inst_key)

        # if len(alive) > 0:
        #     watch_iter, cancel = self.etcd.watch_prefix(instance_prefix)
        #     for event in watch_iter:
        #         key = event.key.decode('utf-8') #'/'.join(event.key.decode('utf-8').split('/')[:-1])  # strip last node from key path
        #         if key.endswith('/state'):
        #             val = event.value.decode('utf-8')
        #             self.logger.info(f'stop_workflow: Got key {key} {val} {key in alive}')
        #             if key in alive and val in (States.COMPLETED, States.ERROR):
        #                 alive.remove(key)
        #                 self.logger.info(f'{len(alive)} instances still live!')
        #                 if len(alive) == 0:
        #                     cancel()

        self.logger.info(f'Removing workflow {workflow.id}')
        workflow.remove()
        return self.wait_for_down(workflow)

    def start(self):
        for workflow in self.workflows.values():
            probes = {
                task.id: HealthProbe(workflow, task)
                for task in workflow.process.tasks
            }
            for probe in probes.values():
                probe.start()
            self.probes[workflow.id] = probes
            workflow_state = self.etcd.get(workflow.keys.state)[0].decode()
            self.logger.info(f'Started probes for {workflow.id}, in state {workflow_state}')
            if workflow_state == States.STARTING:
                self.executor.submit(self.wait_for_up, workflow)
            elif workflow_state == States.STOPPING:
                self.executor.submit(self.stop_workflow, workflow)
        self.future = self.executor.submit(self)

    def stop(self):
        probes = [
            probe
            for workflow in self.workflows.values()
            for probe in self.probes[workflow.id].values()
        ]
        for probe in probes:
            probe.stop()
        if self.cancel_watch:
            self.cancel_watch()


class HealthApp(QuartApp):
    def __init__(self, **kws):
        super().__init__(__name__, **kws)
        self.manager = HealthManager()
        self.app.route('/')(self.root_route)

    def root_route(self):
        return jsonify({workflow_id: {
            task_id: str(probe)
            for task_id, probe in self.manager.probes[workflow_id].items()
        } for workflow_id in self.manager.workflows.keys()})

    def _shutdown(self):
        self.manager.stop()

    def run(self):
        self.manager.start()
        super().run()


if __name__ == '__main__':
    # Two startup modes:
    # Hot (re)start - Data already exists in etcd, reconstruct probes.
    # Cold start - No workflow and/or probe data are in etcd.
    logging.basicConfig(format=get_log_format('healthd'), level=logging.INFO)
    app = HealthApp(bind='0.0.0.0:5050')
    app.run()<|MERGE_RESOLUTION|>--- conflicted
+++ resolved
@@ -100,11 +100,7 @@
                         self.future = self.executor.submit(self.wait_for_up, workflow)
                     elif value == States.STOPPING:
                         workflow = self.workflows[workflow_id]
-<<<<<<< HEAD
-                        self.future = self.executor.submit(self.wait_for_down, workflow)
-=======
-                        future = self.executor.submit(self.stop_workflow, workflow)
->>>>>>> 878c9b9e
+                        self.future = self.executor.submit(self.stop_workflow, workflow)
                 elif isinstance(event, DeleteEvent):
                     self.logger.info(f'{workflow_id} DELETE event - {value}')
                     for probe in self.probes[workflow_id].values():
