async-timeout
boto3
lxml
beautifulsoup4
confluent-kafka
grpcio
xmltodict
etcd3
kubernetes
docker
quart
<<<<<<< HEAD
ariadne
=======
isodate
>>>>>>> 4546a181
# Optional development dependency
grpcio-tools
pudb
pylint
flake8<|MERGE_RESOLUTION|>--- conflicted
+++ resolved
@@ -9,11 +9,8 @@
 kubernetes
 docker
 quart
-<<<<<<< HEAD
 ariadne
-=======
 isodate
->>>>>>> 4546a181
 # Optional development dependency
 grpcio-tools
 pudb
