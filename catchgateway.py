'''
This file runs as a daemon in the background. It constantly polls a kinesis
stream for events that are published into the WF instance and calls the next
step in the workflow with that data.
'''
import asyncio
import logging
import signal
from typing import Any

from quart import Quart, request
from hypercorn.config import Config
from hypercorn.asyncio import serve
from urllib.parse import urlparse

from confluent_kafka import Consumer
import json
import os
import re
import requests
import time

from quart import jsonify
from flowlib.executor import get_executor
from flowlib.quart_app import QuartApp
from flowlib import workflow
from flowlib.etcd_utils import (
    get_etcd,
)
from flowlib.constants import (
    WorkflowInstanceKeys,
    States,
    BStates,
)

<<<<<<< HEAD
KAFKA_HOST = os.environ['KAFKA_HOST']
KAFKA_TOPIC = os.getenv('KAFKA_TOPIC', None)
=======
KAFKA_HOST = os.getenv("KAFKA_HOST", "my-cluster-kafka-bootstrap.kafka:9092")
KAFKA_TOPIC = os.getenv('KAFKA_TOPIC', '')
KAFKA_GROUP_ID = os.environ['KAFKA_GROUP_ID']
>>>>>>> b8a42436
FORWARD_URL = os.getenv('FORWARD_URL', '')
TOTAL_ATTEMPTS = int(os.environ['TOTAL_ATTEMPTS'])
FAIL_URL = os.environ['FAIL_URL']

FUNCTION = os.getenv('REXFLOW_CATCH_START_FUNCTION', 'CATCH')
WF_ID = os.getenv('WF_ID', None)


kafka = None
if KAFKA_TOPIC:    
    kafka = Consumer({
        'bootstrap.servers': KAFKA_HOST,
        'group.id': os.environ['KAFKA_GROUP_ID'],
        'auto.offset.reset': 'earliest'
    })
    kafka.subscribe([KAFKA_TOPIC])


class EventCatchPoller:
    def __init__(self, forward_url: str):
        self.forward_url = forward_url
        self.running = False
        self.future = None
        self.executor = get_executor()

    def start(self):
        assert self.future is None
        self.running = True
        self.future = self.executor.submit(self)

    def stop(self):
        assert self.future is not None
        self.running = False

    def get_event(self):
        msg = kafka.poll()
        return msg

<<<<<<< HEAD
    def create_instance(self, incoming_data, headers=None):
        instance_id = workflow.WorkflowInstance.new_instance_id(WF_ID)
        etcd = get_etcd()
        keys = WorkflowInstanceKeys(instance_id)
        if not etcd.put_if_not_exists(keys.state, BStates.STARTING):
            # Should never happen...unless there's a collision in uuid1
            logging.error(f'{keys.state} already defined in etcd!')
            return f"Internal Error: ID {instance_id} already exists"

        etcd.put(keys.parent, WF_ID)
        first_task_response = self.make_call_(
            incoming_data,
            instance_id,
            WF_ID,
        )
        if first_task_response is not None:
            if not etcd.replace(keys.state, States.STARTING, BStates.RUNNING):
                logging.error('Failed to transition from STARTING -> ERROR.')
        else:
            if not etcd.replace(keys.state, States.STARTING, States.RUNNING):
                logging.error('Failed to transition from STARTING -> RUNNING.')
        return {"id": instance_id}

    def make_call_(self, event, flow_id, wf_id):
=======
    def make_call_(self, data, flow_id, wf_id, content_type):
>>>>>>> b8a42436
        next_headers = {
            'x-flow-id': str(flow_id),
            'x-rexflow-wf-id': str(wf_id),
            'content-type': content_type,
        }
        for _ in range(TOTAL_ATTEMPTS):
            try:
                svc_response = requests.post(FORWARD_URL, headers=next_headers, data=data)
                svc_response.raise_for_status()
                return svc_response
            except Exception:
                logging.error(f"failed making a call to {FORWARD_URL} on wf {flow_id}")

<<<<<<< HEAD
        # Notify Flowd that we failed.
        o = urlparse(FORWARD_URL)
        next_headers['x-rexflow-original-host'] = o.netloc
        next_headers['x-rexflow-original-path'] = o.path
        requests.post(FAIL_URL, json=event, headers=next_headers)
=======
        if not success:
            # Notify Flowd that we failed.
            o = urlparse(FORWARD_URL)
            next_headers['x-rexflow-original-host'] = o.netloc
            next_headers['x-rexflow-original-path'] = o.path
            requests.post(FAIL_URL, data=data, headers=next_headers)
>>>>>>> b8a42436

    def __call__(self):
        while True:  # do forever
            if not self.running:
                break
            try:
                msg = self.get_event()
                if not msg:
                    continue
                data = msg.value()
                headers = dict(msg.headers())
<<<<<<< HEAD
                if FUNCTION == 'CATCH':
                    assert 'x-flow-id' in headers
                    assert 'x-rexflow-wf-id' in headers
                    self.make_call_(event_json, headers['x-flow-id'].decode(), headers['x-rexflow-wf-id'].decode())
                else:
                    self.create_instance(event_json, headers)
=======
                assert 'x-flow-id' in headers
                assert 'x-rexflow-wf-id' in headers
                self.make_call_(
                    data.decode(),
                    flow_id=headers['x-flow-id'].decode(),
                    wf_id=headers['x-rexflow-wf-id'].decode(),
                    content_type=headers['content-type'].decode(),
                )
>>>>>>> b8a42436
            except Exception as e:
                import traceback
                # For some reason, being in a ThreadpoolExecutor suppresses stacktraces, which
                # causes some serious headaches.
                traceback.print_exc()
                logging.error(f"caught exception: {e}")

            time.sleep(2)  # don't get ratelimited by AWS


class EventCatchApp(QuartApp):
    def __init__(self, **kws):
        super().__init__(__name__, **kws)
        self.manager = EventCatchPoller(FORWARD_URL)
        self.app.route('/', methods=['GET'])(self.health_check)
        self.app.route('/', methods=['POST'])(self.catch_event)

    def health_check(self):
        if kafka is not None:
            # ensure we still have healthy connection to kafka
            kafka.poll(0)
        return "Strong, I am, in the Force!"

    async def catch_event(self):
        response = "For my ally is the Force, and a powerful ally it is."

<<<<<<< HEAD
        incoming_json = await request.get_json()
        if FUNCTION == 'START':
            response = self.manager.create_instance(incoming_json, request.headers)
        else:
            self.manager.make_call_(
                incoming_json,
                request.headers['x-flow-id'],
                request.headers['x-rexflow-wf-id'],
            )
        return response
=======
    async def forward_call(self):
        data = await request.data
        requests.post(
            FORWARD_URL,
            headers={
                'x-flow-id': request.headers['x-flow-id'],
                'x-rexflow-wf-id': request.headers['x-rexflow-wf-id'],
                'content-type': request.headers['content-type'],
            },
            data=data,
        )
        if FUNCTION == "CATCH":
            return "For my ally is the Force, and a powerful ally it is."
        return "TODO"
>>>>>>> b8a42436

    def _shutdown(self):
        self.manager.stop()

    def run(self):
        # Only run the kafka poller if there is a properly-configured
        # kafka client
        if kafka is not None:
            self.manager.start()
        super().run()


if __name__ == '__main__':
    app = EventCatchApp(bind='0.0.0.0:5000')
    app.run()<|MERGE_RESOLUTION|>--- conflicted
+++ resolved
@@ -33,14 +33,10 @@
     BStates,
 )
 
-<<<<<<< HEAD
-KAFKA_HOST = os.environ['KAFKA_HOST']
+
+KAFKA_HOST = os.getenv("KAFKA_HOST", "my-cluster-kafka-bootstrap.kafka:9092")
 KAFKA_TOPIC = os.getenv('KAFKA_TOPIC', None)
-=======
-KAFKA_HOST = os.getenv("KAFKA_HOST", "my-cluster-kafka-bootstrap.kafka:9092")
-KAFKA_TOPIC = os.getenv('KAFKA_TOPIC', '')
 KAFKA_GROUP_ID = os.environ['KAFKA_GROUP_ID']
->>>>>>> b8a42436
 FORWARD_URL = os.getenv('FORWARD_URL', '')
 TOTAL_ATTEMPTS = int(os.environ['TOTAL_ATTEMPTS'])
 FAIL_URL = os.environ['FAIL_URL']
@@ -79,8 +75,7 @@
         msg = kafka.poll()
         return msg
 
-<<<<<<< HEAD
-    def create_instance(self, incoming_data, headers=None):
+    def create_instance(self, incoming_data, content_type):
         instance_id = workflow.WorkflowInstance.new_instance_id(WF_ID)
         etcd = get_etcd()
         keys = WorkflowInstanceKeys(instance_id)
@@ -94,6 +89,7 @@
             incoming_data,
             instance_id,
             WF_ID,
+            content_type,
         )
         if first_task_response is not None:
             if not etcd.replace(keys.state, States.STARTING, BStates.RUNNING):
@@ -103,10 +99,7 @@
                 logging.error('Failed to transition from STARTING -> RUNNING.')
         return {"id": instance_id}
 
-    def make_call_(self, event, flow_id, wf_id):
-=======
     def make_call_(self, data, flow_id, wf_id, content_type):
->>>>>>> b8a42436
         next_headers = {
             'x-flow-id': str(flow_id),
             'x-rexflow-wf-id': str(wf_id),
@@ -120,20 +113,11 @@
             except Exception:
                 logging.error(f"failed making a call to {FORWARD_URL} on wf {flow_id}")
 
-<<<<<<< HEAD
         # Notify Flowd that we failed.
         o = urlparse(FORWARD_URL)
         next_headers['x-rexflow-original-host'] = o.netloc
         next_headers['x-rexflow-original-path'] = o.path
-        requests.post(FAIL_URL, json=event, headers=next_headers)
-=======
-        if not success:
-            # Notify Flowd that we failed.
-            o = urlparse(FORWARD_URL)
-            next_headers['x-rexflow-original-host'] = o.netloc
-            next_headers['x-rexflow-original-path'] = o.path
-            requests.post(FAIL_URL, data=data, headers=next_headers)
->>>>>>> b8a42436
+        requests.post(FAIL_URL, data=data, headers=next_headers)
 
     def __call__(self):
         while True:  # do forever
@@ -145,23 +129,17 @@
                     continue
                 data = msg.value()
                 headers = dict(msg.headers())
-<<<<<<< HEAD
                 if FUNCTION == 'CATCH':
                     assert 'x-flow-id' in headers
                     assert 'x-rexflow-wf-id' in headers
-                    self.make_call_(event_json, headers['x-flow-id'].decode(), headers['x-rexflow-wf-id'].decode())
+                    self.make_call_(
+                        data.decode(),
+                        flow_id=headers['x-flow-id'].decode(),
+                        wf_id=headers['x-rexflow-wf-id'].decode(),
+                        content_type=headers['content-type'].decode(),
+                    )
                 else:
-                    self.create_instance(event_json, headers)
-=======
-                assert 'x-flow-id' in headers
-                assert 'x-rexflow-wf-id' in headers
-                self.make_call_(
-                    data.decode(),
-                    flow_id=headers['x-flow-id'].decode(),
-                    wf_id=headers['x-rexflow-wf-id'].decode(),
-                    content_type=headers['content-type'].decode(),
-                )
->>>>>>> b8a42436
+                    self.create_instance(data, headers['content-type'])
             except Exception as e:
                 import traceback
                 # For some reason, being in a ThreadpoolExecutor suppresses stacktraces, which
@@ -188,18 +166,18 @@
     async def catch_event(self):
         response = "For my ally is the Force, and a powerful ally it is."
 
-<<<<<<< HEAD
-        incoming_json = await request.get_json()
+        data = await request.data
         if FUNCTION == 'START':
-            response = self.manager.create_instance(incoming_json, request.headers)
+            response = self.manager.create_instance(data, request.headers['content-type'])
         else:
             self.manager.make_call_(
-                incoming_json,
+                data,
                 request.headers['x-flow-id'],
                 request.headers['x-rexflow-wf-id'],
+                request.headers['content-type'],
             )
         return response
-=======
+
     async def forward_call(self):
         data = await request.data
         requests.post(
@@ -214,7 +192,6 @@
         if FUNCTION == "CATCH":
             return "For my ally is the Force, and a powerful ally it is."
         return "TODO"
->>>>>>> b8a42436
 
     def _shutdown(self):
         self.manager.stop()
