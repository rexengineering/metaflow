'''
This file runs as a daemon in the background. It constantly polls a kinesis
stream for events that are published into the WF instance and calls the next
step in the workflow with that data.
'''
import logging

<<<<<<< HEAD
from quart import request
=======
from quart import request, jsonify
>>>>>>> 5f2cd8e6
from urllib.parse import urlparse

from confluent_kafka import Consumer
import json
import os
import requests
import time
import sys

from flowlib.executor import get_executor
from flowlib.quart_app import QuartApp
from flowlib import workflow
from flowlib.etcd_utils import (
    get_etcd,
)
from flowlib.constants import (
    WorkflowInstanceKeys,
    States,
    BStates,
    TRACEID_HEADER,
<<<<<<< HEAD
=======
    flow_result,
>>>>>>> 5f2cd8e6
)


KAFKA_HOST = os.getenv("KAFKA_HOST", "my-cluster-kafka-bootstrap.kafka:9092")
KAFKA_TOPIC = os.getenv('KAFKA_TOPIC', '')
KAFKA_GROUP_ID = os.getenv('KAFKA_GROUP_ID', '')
FORWARD_URL = os.getenv('FORWARD_URL', '')
TOTAL_ATTEMPTS = int(os.getenv('TOTAL_ATTEMPTS', '2'))
FAIL_URL = os.getenv('FAIL_URL', 'http://flowd.rexflow:9002/instancefail')
KAFKA_POLLING_PERIOD = 1

FORWARD_TASK_ID = os.environ['FORWARD_TASK_ID']

FUNCTION = os.getenv('REXFLOW_CATCH_START_FUNCTION', 'CATCH')
WF_ID = os.getenv('WF_ID', None)


kafka = None
if KAFKA_TOPIC:
    kafka = Consumer({
        'bootstrap.servers': KAFKA_HOST,
        'group.id': os.environ['KAFKA_GROUP_ID'],
        'auto.offset.reset': 'earliest'
    })
    kafka.subscribe([KAFKA_TOPIC])


class EventCatchPoller:
    def __init__(self, forward_url: str):
        self.forward_url = forward_url
        self.running = False
        self.future = None
        self.executor = get_executor()

    def start(self):
        assert self.future is None
        self.running = True
        self.future = self.executor.submit(self)

    def stop(self):
        assert self.future is not None
        self.running = False

    def get_event(self):
        msg = kafka.poll()
        return msg

    def create_instance(self, incoming_data, content_type):
        instance_id = workflow.WorkflowInstance.new_instance_id(WF_ID)
        etcd = get_etcd()
        keys = WorkflowInstanceKeys(instance_id)
        if not etcd.put_if_not_exists(keys.state, BStates.STARTING):
            # Should never happen...unless there's a collision in uuid1
            logging.error(f'{keys.state} already defined in etcd!')
            return f"Internal Error: ID {instance_id} already exists"

        etcd.put(keys.parent, WF_ID)
        first_task_response = self.make_call_(
            incoming_data,
            instance_id,
            WF_ID,
            content_type,
        )
        if first_task_response is not None:
            if not etcd.replace(keys.state, States.STARTING, BStates.RUNNING):
<<<<<<< HEAD
                logging.error('Failed to transition from STARTING -> ERROR.')
        else:
            if not etcd.replace(keys.state, States.STARTING, States.RUNNING):
                logging.error('Failed to transition from STARTING -> RUNNING.')
=======
                logging.error('Failed to transition from STARTING -> RUNNING.')
        else:
            if not etcd.replace(keys.state, States.STARTING, States.ERROR):
                logging.error('Failed to transition from STARTING -> ERROR.')
>>>>>>> 5f2cd8e6
        return {"id": instance_id}

    def save_traceid(self, headers, flow_id):
        trace_id = None
        if TRACEID_HEADER in headers:
            trace_id = headers[TRACEID_HEADER]
        elif TRACEID_HEADER.lower() in headers:
            trace_id = headers[TRACEID_HEADER.lower()]

        if trace_id:
            etcd = get_etcd()
            trace_key = WorkflowInstanceKeys.traceid_key(flow_id)
            with etcd.lock(trace_key):
                current_traces = []
                current_trace_resp = etcd.get(trace_key)[0]
                if current_trace_resp:
                    current_traces = json.loads(current_trace_resp.decode())
                current_traces.append(trace_id)
                current_traces = list(set(current_traces))
                etcd.put(trace_key, json.dumps(current_traces).encode())

    def make_call_(self, data, flow_id, wf_id, content_type):
        next_headers = {
            'x-flow-id': str(flow_id),
            'x-rexflow-wf-id': str(wf_id),
            'content-type': content_type,
            'x-rexflow-task-id': FORWARD_TASK_ID,
        }
        for _ in range(TOTAL_ATTEMPTS):
            try:
                svc_response = requests.post(FORWARD_URL, headers=next_headers, data=data)
                svc_response.raise_for_status()
                try:
                    self.save_traceid(svc_response.headers, flow_id)
<<<<<<< HEAD
                except Exception:
                    logging.error("failed to save trace id on WF Instance")
                    import traceback
                    traceback.print_exception(*sys.exc_info())
                return svc_response
            except Exception:
                logging.error(f"failed making a call to {FORWARD_URL} on wf {flow_id}")
=======
                except Exception as exn:
                    logging.exception("Failed to save trace id on WF Instance", exc_info=exn)
                return svc_response
            except Exception as exn:
                logging.exception(
                    f"failed making a call to {FORWARD_URL} on wf {flow_id}",
                    exc_info=exn,
                )
>>>>>>> 5f2cd8e6

        # Notify Flowd that we failed.
        o = urlparse(FORWARD_URL)
        next_headers['x-rexflow-original-host'] = o.netloc
        next_headers['x-rexflow-original-path'] = o.path
        requests.post(FAIL_URL, data=data, headers=next_headers)

    def __call__(self):
        while True:  # do forever
            if not self.running:
                break
            try:
                msg = self.get_event()
                if not msg:
                    continue
                data = msg.value()
                headers = dict(msg.headers())
                if FUNCTION == 'CATCH':
                    assert 'x-flow-id' in headers
                    assert 'x-rexflow-wf-id' in headers
                    self.make_call_(
                        data.decode(),
                        flow_id=headers['x-flow-id'].decode(),
                        wf_id=headers['x-rexflow-wf-id'].decode(),
                        content_type=headers['content-type'].decode(),
                    )
                else:
                    self.create_instance(data, headers['content-type'])
<<<<<<< HEAD
            except Exception as e:
                import traceback
                # For some reason, being in a ThreadpoolExecutor suppresses stacktraces, which
                # causes some serious headaches.
                traceback.print_exc()
                logging.error(f"caught exception: {e}")

            time.sleep(2)  # don't get ratelimited by AWS
=======
            except Exception as exn:
                logging.exception("Failed processing event", exc_info=exn)

            time.sleep(KAFKA_POLLING_PERIOD)
>>>>>>> 5f2cd8e6


class EventCatchApp(QuartApp):
    def __init__(self, **kws):
        super().__init__(__name__, **kws)
        self.manager = EventCatchPoller(FORWARD_URL)
        self.app.route('/', methods=['GET'])(self.health_check)
        self.app.route('/', methods=['POST'])(self.catch_event)

    def health_check(self):
        if kafka is not None:
            # ensure we still have healthy connection to kafka
            kafka.poll(0)
<<<<<<< HEAD
        return "Strong, I am, in the Force!"

    async def catch_event(self):
        response = "For my ally is the Force, and a powerful ally it is."

        data = await request.data
        if FUNCTION == 'START':
            response = self.manager.create_instance(data, request.headers['content-type'])
        else:
            self.manager.make_call_(
                data,
                request.headers['x-flow-id'],
                request.headers['x-rexflow-wf-id'],
                request.headers['content-type'],
            )
        return response
=======
        return jsonify(flow_result(0, ""))

    async def catch_event(self):
        response = jsonify(flow_result(0, ""))
>>>>>>> 5f2cd8e6

        data = await request.data
        if FUNCTION == 'START':
            response = self.manager.create_instance(data, request.headers['content-type'])
        else:
            self.manager.make_call_(
                data,
                request.headers['x-flow-id'],
                request.headers['x-rexflow-wf-id'],
                request.headers['content-type'],
            )
        return response

    def _shutdown(self):
        self.manager.stop()

    def run(self):
        # Only run the kafka poller if there is a properly-configured
        # kafka client
        if kafka is not None:
            self.manager.start()
        super().run()


if __name__ == '__main__':
    app = EventCatchApp(bind='0.0.0.0:5000')
    app.run()<|MERGE_RESOLUTION|>--- conflicted
+++ resolved
@@ -5,11 +5,7 @@
 '''
 import logging
 
-<<<<<<< HEAD
-from quart import request
-=======
 from quart import request, jsonify
->>>>>>> 5f2cd8e6
 from urllib.parse import urlparse
 
 from confluent_kafka import Consumer
@@ -17,7 +13,6 @@
 import os
 import requests
 import time
-import sys
 
 from flowlib.executor import get_executor
 from flowlib.quart_app import QuartApp
@@ -30,10 +25,7 @@
     States,
     BStates,
     TRACEID_HEADER,
-<<<<<<< HEAD
-=======
     flow_result,
->>>>>>> 5f2cd8e6
 )
 
 
@@ -99,17 +91,10 @@
         )
         if first_task_response is not None:
             if not etcd.replace(keys.state, States.STARTING, BStates.RUNNING):
-<<<<<<< HEAD
-                logging.error('Failed to transition from STARTING -> ERROR.')
-        else:
-            if not etcd.replace(keys.state, States.STARTING, States.RUNNING):
-                logging.error('Failed to transition from STARTING -> RUNNING.')
-=======
                 logging.error('Failed to transition from STARTING -> RUNNING.')
         else:
             if not etcd.replace(keys.state, States.STARTING, States.ERROR):
                 logging.error('Failed to transition from STARTING -> ERROR.')
->>>>>>> 5f2cd8e6
         return {"id": instance_id}
 
     def save_traceid(self, headers, flow_id):
@@ -144,15 +129,6 @@
                 svc_response.raise_for_status()
                 try:
                     self.save_traceid(svc_response.headers, flow_id)
-<<<<<<< HEAD
-                except Exception:
-                    logging.error("failed to save trace id on WF Instance")
-                    import traceback
-                    traceback.print_exception(*sys.exc_info())
-                return svc_response
-            except Exception:
-                logging.error(f"failed making a call to {FORWARD_URL} on wf {flow_id}")
-=======
                 except Exception as exn:
                     logging.exception("Failed to save trace id on WF Instance", exc_info=exn)
                 return svc_response
@@ -161,7 +137,6 @@
                     f"failed making a call to {FORWARD_URL} on wf {flow_id}",
                     exc_info=exn,
                 )
->>>>>>> 5f2cd8e6
 
         # Notify Flowd that we failed.
         o = urlparse(FORWARD_URL)
@@ -190,21 +165,10 @@
                     )
                 else:
                     self.create_instance(data, headers['content-type'])
-<<<<<<< HEAD
-            except Exception as e:
-                import traceback
-                # For some reason, being in a ThreadpoolExecutor suppresses stacktraces, which
-                # causes some serious headaches.
-                traceback.print_exc()
-                logging.error(f"caught exception: {e}")
-
-            time.sleep(2)  # don't get ratelimited by AWS
-=======
             except Exception as exn:
                 logging.exception("Failed processing event", exc_info=exn)
 
             time.sleep(KAFKA_POLLING_PERIOD)
->>>>>>> 5f2cd8e6
 
 
 class EventCatchApp(QuartApp):
@@ -218,11 +182,10 @@
         if kafka is not None:
             # ensure we still have healthy connection to kafka
             kafka.poll(0)
-<<<<<<< HEAD
-        return "Strong, I am, in the Force!"
+        return jsonify(flow_result(0, ""))
 
     async def catch_event(self):
-        response = "For my ally is the Force, and a powerful ally it is."
+        response = jsonify(flow_result(0, ""))
 
         data = await request.data
         if FUNCTION == 'START':
@@ -235,24 +198,6 @@
                 request.headers['content-type'],
             )
         return response
-=======
-        return jsonify(flow_result(0, ""))
-
-    async def catch_event(self):
-        response = jsonify(flow_result(0, ""))
->>>>>>> 5f2cd8e6
-
-        data = await request.data
-        if FUNCTION == 'START':
-            response = self.manager.create_instance(data, request.headers['content-type'])
-        else:
-            self.manager.make_call_(
-                data,
-                request.headers['x-flow-id'],
-                request.headers['x-rexflow-wf-id'],
-                request.headers['content-type'],
-            )
-        return response
 
     def _shutdown(self):
         self.manager.stop()
