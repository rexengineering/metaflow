'''
Implements the BPMNTask object, which inherits BPMNComponent.
'''

from collections import OrderedDict, namedtuple
from typing import List, Mapping

<<<<<<< HEAD
import yaml

from .bpmn_util import WorkflowProperties, BPMNComponent, get_edge_transport
=======
from .bpmn_util import (
    WorkflowProperties,
    BPMNComponent,
    get_edge_transport,
    iter_xmldict_for_key,
)
>>>>>>> 77230491

from .k8s_utils import (
    create_deployment,
    create_service,
    create_serviceaccount,
    create_rexflow_ingress_vs,
)
from .config import CREATE_DEV_INGRESS
from .reliable_wf_utils import create_kafka_transport
from .constants import X_HEADER_TOKEN_POOL_ID

Upstream = namedtuple(
    'Upstream',
    ['full_hostname', 'port', 'path', 'method', 'total_attempts', 'task_id']
)

DEFAULT_TOKEN = '___DEFAULT___'

PARAM_TYPES = [
    'JSON_OBJECT',
    'STRING',
    'DOUBLE',
    'BOOLEAN',
    'INTEGER',
    'JSON_ARRAY',
]
DEFAULT_PARAM_TYPE = 'JSON_OBJECT'


def form_param_config(param):
    '''Takes in a `camunda:inputOutputParameter`. If curious, look in the bpmn xml.
    '''
    name = param['@name']
    text = param['#text'].replace('\xa0', '')
    lines = text.split('\n')
    assert len(lines) > 0, "Must annotate variables with assignment value."

    split_first_line = lines[0].split(': ')
    if len(split_first_line):
        value, param_type = split_first_line[0], split_first_line[1]
    else:
        value, param_type = split_first_line[0], DEFAULT_PARAM_TYPE

    if len(lines) > 1:
        default_value_line = lines[1]
        assert default_value_line.startswith('default: '), \
            "second line of param config should specify default value. Syntax: `default: <value>`"
        default_value = default_value_line[len('default: '):]
        has_default_value = True
    else:
        has_default_value = False
        default_value = None

    result = {
        'name': name,
        'value': value,
        'type': param_type,
        'has_default_value': has_default_value,
        'default_value': default_value,
    }
    return result


class BPMNTask(BPMNComponent):
    '''Wrapper for BPMN service task metadata.
    '''
    def __init__(self, task: OrderedDict, process: OrderedDict, global_props: WorkflowProperties):
        super().__init__(task, process, global_props)
        self._task = task

<<<<<<< HEAD
        if self._annotation is not None:
            # First priority: check for properties set in an annotation.
            assert 'service' in self._annotation, \
                "Must annotate Service Task with service information."
            assert 'host' in self._annotation['service'], \
                "Must annotate Service Task with service host."
        elif 'bpmn:extensionElements' in task:
            # Second priority: check for Camunda extensions.
            extensions = task['bpmn:extensionElements']
            if 'camunda:connector' in extensions:
                hostname = extensions['camunda:connector']['camunda:connectorId']
                self._service_properties._host = hostname
                self._service_properties._container_name = hostname
        elif 'bpmn:documentation' in task and task['bpmn:documentation'].startswith('rexflow:'):
            # Third priority: check for annotations in the documentation.
            self.update_annotations(yaml.safe_load(task['bpmn:documentation']))

        if self._is_preexisting and self._annotation is not None:
=======
        assert 'service' in self._annotation, \
            "Must annotate Service Task with service information."

        assert 'host' in self._annotation['service'], \
            "Must annotate Service Task with service host."
        
        if 'targetPort' in self._annotation['service']:
            self._target_port = self._annotation['service']['targetPort']
        else:
            self._target_port = self.service_properties.port

        if self._is_preexisting:
>>>>>>> 77230491
            assert 'namespace' in self._annotation['service'], \
                "Must provide namespace of preexisting service."
            self._namespace = self._annotation['service']['namespace']
            if 'health' not in self._annotation:
                # Can't make guarantee about where the service implementor put
                # their health endpoint, so (for now) require it to be specified.
                self._health_properties = None
        self._process = process

<<<<<<< HEAD
    def _generate_envoyfilter(self, upstreams: List[Upstream]) -> dict:
=======
    def _generate_envoyfilter(self, upstreams: List[Upstream], component_map, edge_map) -> list:
>>>>>>> 77230491
        '''Generates a EnvoyFilter that appends the `bavs-filter` that we wrote to the Envoy
        FilterChain. This filter hijacks the response traffic and sends it to the next
        step of the workflow (whether that's a gateway, Event, or another ServiceTask.)
        '''
        # service_name is the name of the k8s service to which this EnvoyFilter is applied.
        # If it's a preexisting service, we look for the service's actual name (without the hash).
        if self._is_preexisting:
            service_name = self.service_properties.host_without_hash.replace('_', '-')
        else:
            service_name = self.service_properties.host.replace("_", '-')

        envoyfilter_name = self.service_properties.host.replace('_', '-')
        if self._is_preexisting:
            envoyfilter_name += f'-{self.id.lower().replace("_", "-")}'

        # We name the envoyfilter withhash if in a shared namespace and without hash
        # if it's not in a shared namespace, regardless of whether service is preexisting.
        # However, when the service is pre-existing, the service_properties.host does NOT
        # include the id_hash. Therefore, we must append the id_hash to envoyfilter name
        # IF the service is pre-existing.
        if self._is_preexisting:
            envoyfilter_name += '-' + self.workflow_properties.id_hash

        namespace = self._namespace  # namespace in which the k8s objects live.
        traffic_shadow_cluster = ''
        traffic_shadow_path = ''
        if self._global_props.traffic_shadow_svc:
            traffic_shadow_cluster = self._global_props.traffic_shadow_svc['envoy_cluster']
            traffic_shadow_path = self._global_props.traffic_shadow_svc['path']

        bavs_config = {
            'forwards': [
                self._make_forward(upstream) for upstream in upstreams
            ],
            'wf_id': self._global_props.id,
            'flowd_envoy_cluster': 'outbound|9002||flowd.rexflow.svc.cluster.local',
            'flowd_path': '/instancefail',
            'task_id': self.id,
            'traffic_shadow_cluster': traffic_shadow_cluster,
            'traffic_shadow_path': traffic_shadow_path,
            'closure_transport': self.workflow_properties.use_closure_transport,
            'headers_to_forward': [X_HEADER_TOKEN_POOL_ID.lower()],
            'upstream_port': self._target_port,
            'inbound_retries': 0,
        }
        # Error Gateway stuff
        self.error_gateways = []
        for boundary_event in iter_xmldict_for_key(self._process, 'bpmn:boundaryEvent'):
            if 'bpmn:errorEventDefinition' not in boundary_event:
                continue
            if boundary_event['@attachedToRef'] == self.id:
                self.error_gateways.append(boundary_event)
        if len(self.error_gateways):
            assert len(self.error_gateways) == 1, \
                "Multiple error gateways for one task is unimplemented."
            boundary_event = self.error_gateways[0]
            outgoing_edge_list = edge_map[boundary_event['@id']]
            bavs_config['error_upstreams'] = []
            for edge in outgoing_edge_list:
                error_target = component_map[edge['@targetRef']]
                bavs_config['error_upstreams'].append(
                    self._make_forward(Upstream(
                        error_target.envoy_host,
                        error_target.service_properties.port,
                        error_target.call_properties.path,
                        error_target.call_properties.method,
                        error_target.call_properties.total_attempts,
                        error_target.id,
                    ))
                )

        # Smart Transport stuff
        if self.workflow_properties.use_closure_transport \
                    and 'bpmn:extensionElements' in self._task \
                    and 'camunda:inputOutput' in self._task['bpmn:extensionElements']:
            params = self._task['bpmn:extensionElements']['camunda:inputOutput']
            bavs_config['input_params'] = [
                form_param_config(param)
                for param in iter_xmldict_for_key(params, 'camunda:inputParameter')
            ]
            input_param_names = [param['name'] for param in bavs_config['input_params']]
            if '.' in input_param_names:
                assert len(input_param_names) == 1, "Can only have one top-level input param."
            bavs_config['output_params'] = [
                form_param_config(param)
                for param in iter_xmldict_for_key(params, 'camunda:outputParameter')
            ]
            output_param_values = [param['value'] for param in bavs_config['output_params']]
            if '.' in output_param_values:
                assert len(output_param_values) == 1, "Can only have one top-level output param."

        envoy_filter = {
            'apiVersion': 'networking.istio.io/v1alpha3',
            'kind': 'EnvoyFilter',
            'metadata': {
                'name': envoyfilter_name,
                'namespace': namespace,
            },
            'spec': {
                'workloadSelector': {'labels': {'app': service_name}},
                'configPatches': [
                    {
                        'applyTo': 'HTTP_FILTER',
                        'match': {
                            'context': 'SIDECAR_INBOUND',
                            'listener': {
                                'portNumber': self._target_port,
                                'filterChain': {
                                    'filter': {
                                        'name': 'envoy.http_connection_manager',
                                        'subFilter': {'name': 'envoy.router'},
                                    },
                                },
                            },
                        },
                        'patch': {
                            'operation': 'INSERT_BEFORE',
                            'value': {
                                'name': 'bavs_filter',
                                'typed_config': {
                                    '@type': 'type.googleapis.com/udpa.type.v1.TypedStruct',
                                    'type_url': 'type.googleapis.com/bavs.BAVSFilter',
                                    'value': bavs_config,
                                },
                            },
                        },
                    },
                ]
            }
        }
        return envoy_filter

    def to_kubernetes(self, id_hash, component_map: Mapping[str, BPMNComponent],
                      digraph: OrderedDict, edge_map: OrderedDict) -> list:
        '''Takes in a dict which maps a BPMN component id* to a BPMNComponent Object,
        and an OrderedDict which represents the whole BPMN Process as a directed graph.
        The digraph maps from {TaskId -> set(TaskId)}.
        Returns a list of kubernetes objects in python dict (i.e. json) format. Each
        BPMN component is implemented in REXFlow as a k8s Service. Therefore, each
        BPMNComponent Object's to_kubernetes() function should yield:
        - A k8s Service
        - A k8s Deployment
        - A k8s networking.istio.io/v1alpha1.EnvoyFilter (optional)
        - A k8s ServiceAccount (optional)
        - A k8s VirtualService (optional, used ONLY for debugging **)

        Notes:
        * BPMN Component Id's come from the BPMN XML document.

        ** For now, the BAVS Filter does not support routing according to
           VS rules. The use-case for a VS would be for docker-desktop dev,
           so that the developer may send traffic from his/her terminal into
           the cluster (i.e. the VS attaches to a Gateway).
        '''
        k8s_objects = []

        outgoing_edges = list(edge_map[self.id])
        assert len(outgoing_edges) > 0, "Cannot have dead end on service task."

        upstreams = [] # list of Upstreams. This gets passed into the Envoyfilter config.

        for edge in outgoing_edges:
            assert edge['@sourceRef'] == self.id, "NewGradProgrammerError: invalid edge map."
            transport = get_edge_transport(edge, self._global_props.transport)
            target = component_map[edge['@targetRef']] # type: BPMNComponent

            if transport == 'kafka':
                transport_call_details = create_kafka_transport(self, target)
                self.kafka_topics.append(transport_call_details.kafka_topic)
                k8s_objects.extend(transport_call_details.k8s_specs)
                upstreams.append(
                    Upstream(
                        transport_call_details.envoy_host,
                        transport_call_details.port,
                        transport_call_details.path,
                        transport_call_details.method,
                        transport_call_details.total_attempts,
                        self.id,
                    )
                )
            else:
                path = target.call_properties.path
                if not path.startswith('/'):
                    path = '/' + path
                upstreams.append(
                    Upstream(
                        target.envoy_host,
                        target.service_properties.port,
                        path,
                        target.call_properties.method,
                        target.call_properties.total_attempts,
                        target.id,
                    )
                )

        k8s_objects.append(self._generate_envoyfilter(upstreams, component_map, edge_map))
        if not self._is_preexisting:
            k8s_objects.extend(self._generate_microservice())
        return k8s_objects

    def _generate_microservice(self):
        k8s_objects = []
        # Reminder: ServiceProperties.host() properly handles whether or not to include
        # id hash.
        service_name = self.service_properties.host

        # k8s ServiceAccount
        port = self.service_properties.port
        target_port = self._target_port
        namespace = self._namespace
        assert self.namespace, "new-grad programmer error: namespace should be set by now."
        uri_prefix = f'/{service_name}' if namespace == 'default' \
            else f'/{namespace}/{service_name}'

        k8s_objects.append(create_serviceaccount(namespace, self.service_name))
        k8s_objects.append(
            create_service(namespace, self.service_name, port, target_port=target_port)
        )
        k8s_objects.append(create_deployment(
            namespace,
            self.service_name,
            self.service_properties.container,
            target_port,
            env=[],
            priority_class=self.workflow_properties.priority_class,
        ))
        if CREATE_DEV_INGRESS:
            k8s_objects.append(create_rexflow_ingress_vs(
                namespace,
                f'{self.service_name}-{self._global_props.id_hash}',
                uri_prefix=uri_prefix,
                dest_port=port,
                dest_host=f'{self.service_name}.{namespace}.svc.cluster.local',
            ))

        return k8s_objects

    def _make_forward(self, upstream: Upstream):
        return {
            'full_hostname': upstream.full_hostname,
            'port': upstream.port,
            'path': upstream.path,
            'method': upstream.method, # TODO: Test with methods other than POST
            'total_attempts': upstream.total_attempts,
            'task_id': upstream.task_id,
        }<|MERGE_RESOLUTION|>--- conflicted
+++ resolved
@@ -5,18 +5,14 @@
 from collections import OrderedDict, namedtuple
 from typing import List, Mapping
 
-<<<<<<< HEAD
 import yaml
 
-from .bpmn_util import WorkflowProperties, BPMNComponent, get_edge_transport
-=======
 from .bpmn_util import (
     WorkflowProperties,
     BPMNComponent,
     get_edge_transport,
     iter_xmldict_for_key,
 )
->>>>>>> 77230491
 
 from .k8s_utils import (
     create_deployment,
@@ -87,13 +83,15 @@
         super().__init__(task, process, global_props)
         self._task = task
 
-<<<<<<< HEAD
+        self._target_port = self.service_properties.port
         if self._annotation is not None:
             # First priority: check for properties set in an annotation.
             assert 'service' in self._annotation, \
                 "Must annotate Service Task with service information."
             assert 'host' in self._annotation['service'], \
                 "Must annotate Service Task with service host."
+            if 'targetPort' in self._annotation['service']:
+                self._target_port = self._annotation['service']['targetPort']
         elif 'bpmn:extensionElements' in task:
             # Second priority: check for Camunda extensions.
             extensions = task['bpmn:extensionElements']
@@ -106,20 +104,6 @@
             self.update_annotations(yaml.safe_load(task['bpmn:documentation']))
 
         if self._is_preexisting and self._annotation is not None:
-=======
-        assert 'service' in self._annotation, \
-            "Must annotate Service Task with service information."
-
-        assert 'host' in self._annotation['service'], \
-            "Must annotate Service Task with service host."
-        
-        if 'targetPort' in self._annotation['service']:
-            self._target_port = self._annotation['service']['targetPort']
-        else:
-            self._target_port = self.service_properties.port
-
-        if self._is_preexisting:
->>>>>>> 77230491
             assert 'namespace' in self._annotation['service'], \
                 "Must provide namespace of preexisting service."
             self._namespace = self._annotation['service']['namespace']
@@ -129,11 +113,7 @@
                 self._health_properties = None
         self._process = process
 
-<<<<<<< HEAD
-    def _generate_envoyfilter(self, upstreams: List[Upstream]) -> dict:
-=======
-    def _generate_envoyfilter(self, upstreams: List[Upstream], component_map, edge_map) -> list:
->>>>>>> 77230491
+    def _generate_envoyfilter(self, upstreams: List[Upstream], component_map, edge_map) -> dict:
         '''Generates a EnvoyFilter that appends the `bavs-filter` that we wrote to the Envoy
         FilterChain. This filter hijacks the response traffic and sends it to the next
         step of the workflow (whether that's a gateway, Event, or another ServiceTask.)
