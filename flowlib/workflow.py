from ast import literal_eval
from io import StringIO
import json
import logging
import os
import subprocess
from typing import Union
import uuid

from confluent_kafka.admin import AdminClient, NewTopic
import requests
import xmltodict
import yaml

from . import bpmn
from .executor import get_executor
from .etcd_utils import get_etcd, transition_state
from .constants import (
    BStates,
    States,
    WorkflowKeys,
    WorkflowInstanceKeys,
    flow_result,
)


<<<<<<< HEAD
=======
KAFKA_HOST = os.getenv("KAFKA_HOST", "my-cluster-kafka-bootstrap.kafka:9092")


>>>>>>> 5f2cd8e6
class Workflow:
    def __init__(self, process: bpmn.BPMNProcess, id=None):
        self.process = process
        if id is None:
            self.id = self.process.id
        else:
            self.id = id
        self.keys = WorkflowKeys(self.id)
        self.properties = process.properties
        self.id_hash = self.properties.id_hash

    @classmethod
    def from_id(cls, id):
        etcd = get_etcd(is_not_none=True)
        proc_key = WorkflowKeys.proc_key(id)
        proc_bytes = etcd.get(proc_key)[0]
        proc_odict = xmltodict.parse(proc_bytes)['bpmn:process']
        process = bpmn.BPMNProcess(proc_odict)
        return cls(process, id)

    def start(self):
        etcd = get_etcd(is_not_none=True)
        if not etcd.put_if_not_exists(self.keys.state, States.STARTING):
            if not etcd.replace(self.keys.state, States.STOPPED, States.STARTING):
                raise RuntimeError(f'{self.id} is not in a startable state')
        orchestrator = self.properties.orchestrator
        if orchestrator == 'docker':
            docker_compose_input = StringIO()
            self.process.to_docker(docker_compose_input)
            ctl_input = docker_compose_input.getvalue()
            docker_result = subprocess.run(
                ['docker', 'stack', 'deploy', '--compose-file', '-', self.id_hash],
                input=ctl_input, capture_output=True, text=True,
            )
            if docker_result.stdout:
                logging.info(f'Got following output from Docker:\n{docker_result.stdout}')
            if docker_result.returncode != 0:
                logging.error(f'Error from Docker:\n{docker_result.stderr}')
                etcd.replace(self.keys.state, States.STARTING, States.ERROR)
        elif orchestrator in {'kubernetes', 'istio'}:
            kubernetes_input = StringIO()
            if orchestrator == 'kubernetes':
                self.process.to_kubernetes(kubernetes_input, self.id_hash)
            else:
                self.process.to_istio(kubernetes_input, self.id_hash)
                self._create_kafka_topics()
            ctl_input = kubernetes_input.getvalue()
            kubectl_result = subprocess.run(
                ['kubectl', 'create', '-f', '-'],
                input=ctl_input, capture_output=True, text=True,
            )
            if kubectl_result.stdout:
                logging.info(f'Got following output from Kubernetes:\n{kubectl_result.stdout}')
            if kubectl_result.returncode != 0:
                logging.error(f'Error from Kubernetes:\n{kubectl_result.stderr}')
                etcd.replace(self.keys.state, States.STARTING, States.ERROR)
        else:
            raise ValueError(f'Unrecognized orchestrator setting, "{orchestrator}"')

    def _create_kafka_topics(self):
        kafka_client = AdminClient({"bootstrap.servers": KAFKA_HOST})
        topic_metadata = kafka_client.list_topics()
        new_topics = [
            NewTopic(topic, num_partitions=3, replication_factor=1)
            for topic in self.process.kafka_topics
            if topic_metadata.topics.get(topic) is None
        ]
        if len(new_topics):
            response = kafka_client.create_topics(new_topics)
            for topic, f in response.items():
                try:
                    f.result()  # The result itself is None
                    logging.info(f"Created Kafka Topic {topic}.")
                except Exception as e:
                    logging.error(f"Failed to create topic {topic}: {e}")

    def stop(self):
        etcd = get_etcd(is_not_none=True)
        good_states = (BStates.RUNNING, BStates.ERROR)
        if not transition_state(etcd, self.keys.state, good_states, BStates.STOPPING):
            raise RuntimeError(f'{self.id} is not in a stoppable state')

    def remove(self):
        logging.info(f'Removing deployment for workflow {self.id}')
        etcd = get_etcd(is_not_none=True)
        orchestrator = self.properties.orchestrator
        logging.info(f'orchestrator is {orchestrator}')
        if orchestrator == 'docker':
            docker_result = subprocess.run(
                ['docker', 'stack', 'rm', self.id_hash], capture_output=True, text=True,
            )
            if docker_result.returncode == 0:
                logging.info(f'Got following output from Docker:\n{docker_result.stdout}')
            else:
                logging.error(f'Error from Docker:\n{docker_result.stderr}')
                etcd.replace(self.keys.state, States.STOPPING, States.ERROR)
        elif orchestrator in {'kubernetes', 'istio'}:
            kubernetes_stream = StringIO()
            if orchestrator == 'kubernetes':
                self.process.to_kubernetes(kubernetes_stream, self.id_hash)
            else:
                self.process.to_istio(kubernetes_stream, self.id_hash)
            ctl_input = kubernetes_stream.getvalue()
            kubectl_result = subprocess.run(
                ['kubectl', 'delete', '--ignore-not-found', '-f', '-'],
                input=ctl_input, capture_output=True, text=True,
            )
            if kubectl_result.stdout:
                logging.info(f'Got following output from Kubernetes:\n{kubectl_result.stdout}')
            if kubectl_result.returncode != 0:
                logging.error(f'Error from Kubernetes:\n{kubectl_result.stderr}')
                etcd.replace(self.keys.state, States.STOPPING, States.ERROR)
        else:
            raise ValueError(f'Unrecognized orchestrator setting, "{orchestrator}"')


class WorkflowInstance:
    '''NOTE as of this commit:

    This class does NOT get instantiated by the Start Event, because it requires the
    creation of a Workflow Object. Doing this requires significant computation over the
    BPMN XML, which is slow for large WF's. Rather, the Start Event already knows where
    to send the first request. Furthermore, the Start Event uses the
    `WorkflowInstanceKeys` object to determine which keys to manipulate in Etcd.
    This class is instantiated by Flowd and used for:
    1. Running a WF instance by calling the Start service
    2. Potentially other dashboarding uses in the future (not yet implemented).
    '''
    def __init__(self, parent: Union[str, Workflow], id: str = None):
        if isinstance(parent, str):
            self.parent = Workflow.from_id(parent)
        else:
            self.parent = parent
        self.id = id
        self.keys = WorkflowInstanceKeys(self.id)

    @staticmethod
    def new_instance_id(parent_id: str):
        '''
        Constructs a new WF Instance Id given a parent WF id. Should ONLY be
        called by the Start Service.
        '''
        uid = uuid.uuid1().hex
        return f'{parent_id}-{uid}'

    def start(self, *args):
        '''Starts the WF and returns the resulting ID. NOTE: Now, WF Id's are
        created by the Start Event.
        '''
        process = self.parent.process
        executor_obj = get_executor()

        def start_wf(task_id: str):
            '''
            Arguments:
                task_id - Task ID in the BPMN spec.
            Returns:
                A boolean value indicating an OK response.
            '''
            task = process.component_map[task_id]
            call_props = task.call_properties
            serialization = call_props.serialization.lower()
            eval_args = [literal_eval(arg) for arg in args]
            if serialization == 'json':
                data = json.dumps(eval_args)
                mime_type = 'application/json'
            elif serialization == 'yaml':
                data = yaml.dump(eval_args)
                mime_type = 'application/x-yaml'
            else:
                raise ValueError(f'{serialization} is not a supported serialization type.')
            method = call_props.method.lower()
            if method not in {'post'}:
                raise ValueError(f'{method} is not a supported method.')
            request = getattr(requests, method)
            req_headers = {
                'X-Flow-ID': self.id,
                'X-Rexflow-Wf-Id': self.parent.id,
                'Content-Type': mime_type
            }
            response = request(
                task.k8s_url,
                headers=req_headers,
                data=data
            )
            if response.ok:
                logging.info(f"Response for {task_id} in {self.id} was OK.")
            else:
                logging.error(
                    f"Response for {task_id} in {self.id} was not OK."
                    f"(status code {response.status_code})"
                )
            return response
        target = process.entry_point['@id']
        future = executor_obj.submit(start_wf, target)

        etcd = get_etcd(is_not_none=True)
        response = future.result()

        if not response.ok:
            if not etcd.replace(self.keys.state, States.STARTING, States.ERROR):
                logging.error('Failed to transition from STARTING -> ERROR.')
            return {"instance_id": "Error"}
        else:
            if not etcd.replace(self.keys.state, States.STARTING, States.RUNNING):
                logging.error('Failed to transition from STARTING -> RUNNING.')
<<<<<<< HEAD
            print(response, flush=True)
=======
>>>>>>> 5f2cd8e6
            return response.json()

    def retry(self):
        # mark running
        etcd = get_etcd()

        if not etcd.replace(self.keys.state, States.STOPPED, States.STARTING):
            logging.error('Failed to transition from STOPPED -> STARTING.')

        # get headers
        headers = json.loads(etcd.get(self.keys.headers)[0].decode())

        # next, get the json
        payload = json.loads(etcd.get(self.keys.payload)[0].decode())
        headers_to_send = {
            'X-Flow-Id': self.id,
            'X-Rexflow-Wf-Id': self.parent.id,
        }

        for k in ['X-B3-Sampled', 'X-Envoy-Internal', 'X-B3-Spanid']:
            if k in headers:
                headers_to_send[k] = headers[k]

        # now, start the thing again.
        response = requests.post(
            f"http://{headers['X-Rexflow-Original-Host']}{headers['X-Rexflow-Original-Path']}",
            json=payload,
            headers=headers_to_send,
        )

        msg = "Retry Succeeded."
        if response.ok:
            if not etcd.replace(self.keys.state, States.STARTING, States.RUNNING):
                logging.error('Failed to transition from STARTING -> RUNNING.')
            status = 0
        else:
            if not etcd.replace(self.keys.state, States.STARTING, States.STOPPED):
                logging.error('Failed to transition from RUNNING -> ERROR.')
            msg = "Retry failed."
            status = -1

        return flow_result(status, msg)

    def stop(self):
        raise NotImplementedError('Lazy developer error!')<|MERGE_RESOLUTION|>--- conflicted
+++ resolved
@@ -24,12 +24,9 @@
 )
 
 
-<<<<<<< HEAD
-=======
 KAFKA_HOST = os.getenv("KAFKA_HOST", "my-cluster-kafka-bootstrap.kafka:9092")
 
 
->>>>>>> 5f2cd8e6
 class Workflow:
     def __init__(self, process: bpmn.BPMNProcess, id=None):
         self.process = process
@@ -236,10 +233,6 @@
         else:
             if not etcd.replace(self.keys.state, States.STARTING, States.RUNNING):
                 logging.error('Failed to transition from STARTING -> RUNNING.')
-<<<<<<< HEAD
-            print(response, flush=True)
-=======
->>>>>>> 5f2cd8e6
             return response.json()
 
     def retry(self):
