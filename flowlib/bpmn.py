'''Utility library for working with BPMN documents.
'''

from collections import OrderedDict
from io import IOBase, StringIO, BytesIO
import functools
import hashlib
import json
import logging
import os
import subprocess
import sys
from typing import Mapping, Set

import boto3
from botocore.exceptions import ClientError
import yaml
import xmltodict

from .etcd_utils import get_etcd
from .task import BPMNTask
from .exclusive_gateway import BPMNXGateway
from .parallel_gateway import BPMNParallelGateway
from .start_event import BPMNStartEvent
from .end_event import BPMNEndEvent
from .throw_event import BPMNThrowEvent
from .catch_event import BPMNCatchEvent
from .constants import WorkflowKeys, to_valid_k8s_name
from .user_task import BPMNUserTask

from .bpmn_util import (
    iter_xmldict_for_key,
    raw_proc_to_digraph,
    BPMNComponent,
    WorkflowProperties,
    outgoing_sequence_flow_table,
)
from .k8s_utils import (
    add_labels,
    create_deployment,
    create_rexflow_ingress_vs,
    create_service,
    create_serviceaccount,
    get_rexflow_labels,
    add_annotations,
    get_rexflow_component_annotations,
)
from .config import (
    DO_MANUAL_INJECTION,
    K8S_SPECS_S3_BUCKET,
    UI_BRIDGE_IMAGE,
    UI_BRIDGE_NAME,
    UI_BRIDGE_PORT,
)


ISTIO_VERSION = os.getenv('ISTIO_VERSION', '1.8.2')
REX_ISTIO_PROXY_IMAGE = os.getenv('REX_ISTIO_PROXY_IMAGE', 'rex-proxy:1.8.2')


class BPMNProcess:
    def __init__(self, process: OrderedDict):
        self._process = process
        self.hash = hashlib.sha256(json.dumps(self._process).encode()).hexdigest()[:8]
        self.entry_points = [entry_point for entry_point in iter_xmldict_for_key(self._process, 'bpmn:startEvent')]
        assert len(self.entry_points) > 0, "Must have at least one StartEvent."

        # TODO: figure out how to do annotations on multiple start events
        # annotations = list(get_annotations(process, self.entry_points[0]['@id']))
        all_annotations = iter_xmldict_for_key(self._process, 'bpmn:textAnnotation')
        global_annotations = [
            yaml.safe_load(annot['bpmn:text'].replace('\xa0', ''))
            for annot in all_annotations
            if annot['bpmn:text'].startswith('rexflow_global_properties')
        ]
        assert len(global_annotations) <= 1, "Must have at most one global rexflow annotation."

        self.annotation = global_annotations[0] if len(global_annotations) else None
        self.properties = WorkflowProperties(self.annotation)

        if not self.properties.id:
            self.properties.update({
                "id": to_valid_k8s_name(process['@id']),
            })

        # Put the hash in the id
        self.properties.update({
            'id_hash': self.hash,
            'id': f'{self.properties.id}-{self.hash}',
        })
        self.id = self.properties.id

        # needed for calculation of some BPMN Components
        self._digraph = raw_proc_to_digraph(process)
        self._sequence_flow_table = outgoing_sequence_flow_table(process)

        # Maps an Id (eg. "Event_25dst7" or "Gateway_2sh38s") to a BPMNComponent Object.
        self.component_map = {} # type: Mapping[str, BPMNComponent]

        # NOTE: As per `README.namespacing.md`, if we are in a shared namespace then we
        # append a small hash to the end of every k8s object in order to avoid conflicts.
        # The `id_hash` and `namespace_shared` have already been computed when we
        # created the WorkflowProperties object (see self.properties).

        # Now, create all of the BPMN Components.
        # Start with Tasks:
        self.tasks = []
        for task in iter_xmldict_for_key(process, 'bpmn:serviceTask'):
            bpmn_task = BPMNTask(task, process, self.properties)
            self.tasks.append(bpmn_task)
            self.component_map[task['@id']] = bpmn_task

        self.user_tasks = []
        for user_task in iter_xmldict_for_key(process, 'bpmn:userTask'):
            bpmn_user_task = BPMNUserTask(user_task, process, self.properties)
            self.user_tasks.append(bpmn_user_task)
            self.component_map[user_task['@id']] = bpmn_user_task

        # Exclusive Gateways (conditional)
        self.xgateways = []
        for gw in iter_xmldict_for_key(process, 'bpmn:exclusiveGateway'):
            bpmn_gw = BPMNXGateway(gw, process, self.properties)
            self.xgateways.append(bpmn_gw)
            self.component_map[gw['@id']] = bpmn_gw

        # Parallel Gateways
        self.pgateways = []
        for gw in iter_xmldict_for_key(process, 'bpmn:parallelGateway'):
            bpmn_gw = BPMNParallelGateway(gw, process, self.properties)
            self.pgateways.append(bpmn_gw)
            self.component_map[gw['@id']] = bpmn_gw

        # Don't forget BPMN Start Event!
        self.start_events = []
        for entry_point in self.entry_points:
            bpmn_start_event = BPMNStartEvent(entry_point, process, self.properties)
            self.start_events.append(bpmn_start_event)
            # equivalent to:
            # self.component_map[bpmn_start_even.id] = bpmn_start_event
            self.component_map[entry_point['@id']] = bpmn_start_event

        # Don't forget BPMN End Events!
        # TODO: Test to make sure it works with multiple End Events.
        self.end_events = []
        for eev in iter_xmldict_for_key(process, 'bpmn:endEvent'):
            end_event = BPMNEndEvent(eev, process, self.properties)
            self.end_events.append(end_event)
            self.component_map[eev['@id']] = end_event

        # Throw Events.
        # For now, to avoid forcing the user of REXFlow to have to annotate each event
        # as either a Throw or Catch, we will infer based on the following rule:
        # If there is an incoming edge to the Event in self.to_digraph, then
        # it's a Throw event. Else, it's a Catch event.
        self.throws = []
        for event in iter_xmldict_for_key(process, 'bpmn:intermediateThrowEvent'):
            assert 'bpmn:incoming' in event, "Must have incoming edge to Throw Event."
            bpmn_throw = BPMNThrowEvent(event, process, self.properties)
            self.throws.append(bpmn_throw)
            self.component_map[event['@id']] = bpmn_throw

        self.catches = []
        for event in iter_xmldict_for_key(process, 'bpmn:intermediateCatchEvent'):
            bpmn_catch = BPMNCatchEvent(event, process, self.properties)
            self.catches.append(bpmn_catch)
            self.component_map[event['@id']] = bpmn_catch

        self.all_components = []
        self.all_components.extend(self.tasks)
        self.all_components.extend(self.xgateways)
        self.all_components.extend(self.pgateways)
        self.all_components.extend(self.throws)
        self.all_components.extend(self.catches)
        self.all_components.extend(self.end_events)
        self.all_components.extend(self.start_events)

        # Check that there are no duplicate service names.
        all_names = set()
        for component in self.all_components:
            if component.name in all_names:
                assert False, f"Name {component.name} used twice! Not allowed."
            all_names.add(component.name)

        self._s3_bucket = None
        if K8S_SPECS_S3_BUCKET is not None:
            s3 = boto3.resource('s3')
            self._s3_bucket = s3.Bucket(K8S_SPECS_S3_BUCKET)
        else:
            logging.info("Not setting up s3 bucket for k8s specs: no bucket configured.")

    @property
    def kafka_topics(self):
        # Note: some kafka topics can only be determined at compile-time (i.e. when
        # to_kubernetes() is called) because they are dependent on the properties
        # of the edge between two nodes in the DAG. Therefore, we must refresh
        # the kafka_topics of the workflow.
        kafka_topics = []
        for component in self.all_components:
            # to_kubernetes() doesn't create any k8s resources; rather, it just
            # returns the specs AND updates the underlying BPMNComponent.kafka_topics
            # list.
            component.to_kubernetes(
                self.properties.id_hash,
                self.component_map,
                self._digraph,
                self._sequence_flow_table
            )
            kafka_topics.extend(component.kafka_topics)
        return set(kafka_topics)

    @classmethod
    def from_workflow_id(cls, workflow_id):
        etcd = get_etcd(is_not_none=True)
        process_xml = etcd.get(WorkflowKeys.proc_key(workflow_id))[0]
        process_dict = xmltodict.parse(process_xml)['bpmn:process']
        process = cls(process_dict)
        return process

    def to_xml(self):
        return xmltodict.unparse(OrderedDict([('bpmn:process', self._process)]))

    def to_digraph(self, digraph: dict = None):
        if digraph is None:
            digraph = dict()
        for sequence_flow in iter_xmldict_for_key(self._process, 'bpmn:sequenceFlow'):
            source_ref = sequence_flow['@sourceRef']
            target_ref = sequence_flow['@targetRef']
            if source_ref not in digraph:
                digraph[source_ref] = set()
            digraph[source_ref].add(target_ref)
        return digraph

    @property
    def namespace(self):
        return self.properties.namespace

    @property
    def namespace_shared(self):
        return self.properties.namespace_shared

    @property
    def digraph(self) -> Mapping[str, Set[str]]:
        if self._digraph is None:
            result = self.to_digraph()
            self._digraph = result
        else:
            result = self._digraph
        return result

    def to_kubernetes(self, stream: IOBase = None, id_hash: str = None, **kws):
        # No longer used
        raise NotImplementedError("REXFlow requires Istio.")

    def _save_specs_to_s3(self, specs, key):
        if not self._s3_bucket:
            logging.info("Not saving k8s specs to S3: No configured bucket.")
            return
        self._s3_bucket.upload_fileobj(BytesIO(specs.encode()), key)
        logging.info(f"Successfully saved k8s specs to S3 at {key}.")

    def _get_specs_from_s3(self, key):
        if not self._s3_bucket:
            logging.info("Not getting k8s specs from S3: No configured bucket.")
            return None
        fileobj = BytesIO()
        try:
            self._s3_bucket.download_fileobj(key, fileobj)
            logging.info(f"Getting k8s specs from S3 at {key}.")
            return fileobj.getvalue().decode()
        except ClientError:
            logging.info(f"Unable to download s3 object for {key}.")
            return None

    @functools.lru_cache
    def to_istio(self, stream: IOBase = None, id_hash: str = None, **kws):
        if stream is None:
            stream = sys.stdout
        result = self.to_istio_helper(id_hash, **kws)
        if result is not None:
            stream.write(result)
        return result

    def to_istio_helper(self, id_hash, **kws):
        # First, check if the input has been cached in s3. If so, then we retrieve and
        # do NOT recompute. This is critical so that we can update versions of flowd
        # without worrying about version conflicts.
        keys_obj = WorkflowKeys(self.properties.id)
        cached_result = self._get_specs_from_s3(keys_obj.specs)
        if cached_result:
            return cached_result

        results = []
        if not self.namespace_shared:
            results.append(
                {
                    'apiVersion': 'v1',
                    'kind': 'Namespace',
                    'metadata': {
                        'name': self.namespace,
                    },
                }
            )

        for bpmn_component_id in self.component_map.keys():
            bpmn_component = self.component_map[bpmn_component_id]
            bpmn_component_specs = bpmn_component.to_kubernetes(
                id_hash, self.component_map, self._digraph, self._sequence_flow_table
            )

            # Annotate each k8s object with its task id.
            for spec in bpmn_component_specs:
                add_annotations(spec, get_rexflow_component_annotations(bpmn_component))
            results.extend(bpmn_component_specs)

        if len(self.user_tasks) > 0:
            logging.info('User tasks detected, adding UI bridge to deployment.')
            # TODO: Figure out configuration details for the UI bridge and add
            # to generated K8s specifications.

            bridge_config = {}
            for task in self.user_tasks:
                task_outbound_edges = set(self.digraph[task.id])
                task_outbound_components = [
                    self.component_map[component_id] for component_id in task_outbound_edges
                ]
                bridge_config[task.id] = [
                    {
                        'next_task_id_header': next_task.id,
                        'k8s_url': next_task.k8s_url,
                    }
                    for next_task in task_outbound_components
                ]

            ui_bridge_env = [
                {
                    'name': 'WORKFLOW_DID',
                    'value': self.namespace
                },
                {
                    'name': 'WORKFLOW_TIDS',
                    'value': ':'.join([task.id for task in self.user_tasks]),
                },
                {
                    'name': 'BRIDGE_CONFIG',
                    'value': json.dumps(bridge_config),
                }
            ]
            results.append(create_deployment(
                self.namespace,
                UI_BRIDGE_NAME,
                UI_BRIDGE_IMAGE,
                UI_BRIDGE_PORT,
                ui_bridge_env,
                etcd_access=True,
                use_service_account=False
            ))
            results.append(create_service(
                self.namespace,
                UI_BRIDGE_NAME,
                UI_BRIDGE_PORT
            ))
            # TODO: Move the hard coded string to config or constants...
            results.append(create_rexflow_ingress_vs(
                self.namespace,
                UI_BRIDGE_NAME,
                f'/ui-bridge-{self.namespace}',
                UI_BRIDGE_PORT,
                f'{UI_BRIDGE_NAME}.{self.namespace}.svc.cluster.local'
            ))

        # Now, add the REXFlow labels
        for k8s_spec in results:
            add_labels(k8s_spec, get_rexflow_labels(self.properties.id))

        # This code below does manual sidecar injection. It is ONLY necessary
        # for dev on docker-desktop, since it is not easily feasible to
        # configure d4d istio to automatically inject a custom image.
        # On a true deployment (where we set imagePullSecrets), we
        # could easily tell Istio to automatically inject our own custom
        # proxy image, and thus remove the code below.
        temp_yaml = yaml.safe_dump_all(results, **kws)
        if not DO_MANUAL_INJECTION:
            self._save_specs_to_s3(temp_yaml, keys_obj.specs)
            return temp_yaml

        istioctl_result = subprocess.run(
            ['istioctl', 'kube-inject', '-f', '-'],
            input=temp_yaml, capture_output=True, text=True,
        )

        result = None

        if istioctl_result.returncode == 0:
            result = istioctl_result.stdout.replace(
                ': Always',
                ': IfNotPresent',
            ).replace(f'docker.io/istio/proxyv2:{ISTIO_VERSION}', REX_ISTIO_PROXY_IMAGE)
            self._save_specs_to_s3(result, keys_obj.specs)
            return result
        else:
            logging.error(f'Error from Istio:\n{istioctl_result.stderr}')
<<<<<<< HEAD

        return result

    @property
    def xmldict(self) -> OrderedDict:
        return self._process
=======
            return None
>>>>>>> 77230491
<|MERGE_RESOLUTION|>--- conflicted
+++ resolved
@@ -396,16 +396,11 @@
                 ': IfNotPresent',
             ).replace(f'docker.io/istio/proxyv2:{ISTIO_VERSION}', REX_ISTIO_PROXY_IMAGE)
             self._save_specs_to_s3(result, keys_obj.specs)
-            return result
         else:
             logging.error(f'Error from Istio:\n{istioctl_result.stderr}')
-<<<<<<< HEAD
 
         return result
 
     @property
     def xmldict(self) -> OrderedDict:
-        return self._process
-=======
-            return None
->>>>>>> 77230491
+        return self._process