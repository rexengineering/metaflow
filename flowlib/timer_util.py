"""
Contains framework logic for processing timed events.

ISO 8601 formats are supported by the standard python library

persistance - whenever a timed event is created, it is persisted in a database
              and all events are read in on startup as a recovery method.

              Restored events that have passed their maturity time are processed
              according to workflow options. Cycle timers will have their next
              timer scheduled accordingly.

events are stored in the and etcd workflow hive.
/rexflow/workflows/<workflow_id>/timed_events/<instance_id>
The value is a JSON'd list of

    {
        'type' : 'timerDate',                           # timeDate / timeCycle / timeDuration
        'spec' : 'P10D',                                # ISO 8610 code apropos to type
        'max_rep' : '10',                               # number of repetitions - 0 for infinite
        'rep': '0',                                     # the current reps we've run
        'data' : [data, flow_id, wf_id, content_type]   # outbound event data
    }

"""
import isodate
import json
import logging
import threading
import time
import typing
import uuid

from enum import Enum
from datetime import datetime, timezone
from flowlib.substitution import Substitutor, Tokens
from flowlib.token_api import TokenPool

from typing import Tuple, Union

class TimeUtc:
    @classmethod
    def now(cls):
        return int(datetime.now(timezone.utc).timestamp())

    @classmethod
    def format_8601(cls,ts):
        return datetime.fromtimestamp(ts, tz=timezone.utc).strftime(Literals.ISO_8601_FORMAT)

class TimerType(Enum):
    TIME_DATE      = 'timeDate'
    TIME_DURATION  = 'timeDuration'
    TIME_CYCLE     = 'timeCycle'

    def __str__(self):
        return self.name

class TimerRecoveryPolicy(Enum):
    """
    The timer recovery policy. If a pod dies with active timers, this
    policy defines the behavior for how events that *should* have fired
    in the past are handled once the timers are loaded from the back store.
    RECOVER_FORGET - ignore past events (mark them as ignored in token pool)
    RECOVER_FIRE   - fire all past events immediately
    RECOVER_FAIL   - fail the workflow instance
    RECOVER_FUTURE - schedule them in the future with now() as base time
    """
    RECOVER_FORGET = 'timerRecoveryPolicyForget'
    RECOVER_FIRE   = 'timerRecoveryPolicyFire'
    RECOVER_FAIL   = 'timerRecoveryPolicyFail'
    RECOVER_FUTURE = 'timerRecoveryPolicyFuture'

class Recurrence:
    NOREPEAT  =  0
    UNBOUNDED = -1
    UNBOUNDED_INTERVAL = 60 # seconds

class Literals:
    ADD_FUNC = 'ADD'
    SUB_FUNC = 'SUB'
    NOW_FUNC = 'NOW'
    ISO_8601_FORMAT = '%Y-%m-%dT%H:%M:%SZ'

class Functions:
    """
    Functions for Substitutor defined here in global scope
    """
    @classmethod
    def _time_preproc(cls, parms:str) -> list:
        args = []
        for arg in parms.split(','):
            val = TimedEventManager.parse_spec(arg)[1][0]
            args.append(val)
        return args

    @classmethod
    def func_add(cls, parms:str) -> str:
        """Add two time elements"""
        args = cls._time_preproc(parms)
        assert len(args) == 2, f'{Literals.ADD_FUNC} takes 2 parameters, {len(args)} provided'
        args[0] += args[1]
        return TimeUtc.format_8601(args[0])

    @classmethod
    def func_sub(cls, parms:str) -> str:
        """Subtract two time elements"""
        args = cls._time_preproc(parms)
        assert len(args) == 2, f'{Literals.SUB_FUNC} takes 2 parameters, {len(args)} provided'
        args[0] -= args[1]
        return TimeUtc.format_8601(args[0])

    @classmethod
    def func_now(cls, parms:str = None) -> str:
        """Return now utc as ISO-8601 formatted timestamp"""
        # NOW() takes no arguments, returns the curent date/time as ISO_8601_FORMAT
        return TimeUtc.format_8601(TimeUtc.now())

class ValidationResults:
    def __init__(self, timer_type:str, spec:str):
        self.timer_type = TimerType(timer_type)
        self.spec       = spec
        self.start_date = None
        self.end_date   = None
        self.interval   = 0
        self.recurrance = 0

    @property
    def unbounded(self):
        return self.recurrance == Recurrence.UNBOUNDED

    @property
    def norepeat(self):
        return self.recurrance == Recurrence.NOREPEAT

    @property
    def is_cycle(self):
        return self.timer_type == TimerType.TIME_CYCLE

    @property
    def is_duration(self):
        return self.timer_type == TimerType.TIME_DURATION

    @property
    def is_date(self):
        return self.timer_type == TimerType.TIME_DATE

class TimedEventManager:
    """Forward declaration"""
    pass

class TimerContext(ValidationResults):
    """Forward declaration"""
    pass

class TimerContext(ValidationResults):
    """
    The context owned by a series of WrappedTimer objects to track its state
    and progress through the timer life cycle.
    """
    def __init__(self, source:ValidationResults, token_stack:str, args:list):
        self.guid          = uuid.uuid4().hex
        self.timer_type    = source.timer_type
        self.start_date    = source.start_date
        self.end_date      = source.end_date
        self.interval      = source.interval
        self.recurrance    = source.recurrance
        self.spec          = source.spec
        self.token_stack   = token_stack
        self.exec_time     = 0
        self.token_pool_id = None
        self.args          = args
        self.completed     = False

    @property
    def continues(self):
        """
        Answer whether a timeCycle timer should continue
        """
        return self.is_cycle and (self.unbounded or self.recurrance > 0)

    def decrement(self):
        """
        Decrement the recurrance counter if apropos for this timer type.
        Return True if recurrance counter is zero
        """
        if self.is_cycle and not self.unbounded and self.recurrance > 0:
            self.recurrance -= 1
            return self.recurrance == 0
        return False

    def to_json(self) -> str:
        ret = {k:v for k,v in self.__dict__.items() if not k.startswith('__')}
        ret['timer_type'] = ret['timer_type'].name
        args = []
        for v in ret['args']:
            if isinstance(v,bytes):
                v = v.decode()
            args.append(v)
        ret['args'] = args
        return json.dumps(ret)

    @classmethod
    def from_json(cls, jayson:Union[str, bytes, dict]) -> TimerContext:
        if isinstance(jayson,str):
            data = json.loads(jayson)
        elif isinstance(jayson,bytes):
            data = json.loads(jayson.decode())
        elif isinstance(jayson,dict):
            data = jayson
        else:
            raise ValueError('cannot interpret input to from_json')
        obj = cls.__new__(cls) # does not call __init__
        for k,v in data.items():
            if k == 'timer_type':
                v = TimerType[v]
            setattr(obj,k,v)
        return obj

def now_utc():
    return int(datetime.now(timezone.utc).timestamp())

class TimerType(Enum):
    TIME_DATE      = 'timeDate'
    TIME_DURATION  = 'timeDuration'
    TIME_CYCLE     = 'timeCycle'

class Recurrence:
    NOREPEAT  =  0
    UNBOUNDED = -1
    UNBOUNDED_INTERVAL = 60 # seconds

class Literals:
    ADD_FUNC = 'ADD'
    SUB_FUNC = 'SUB'
    NOW_FUNC = 'NOW'
    ISO_8601_FORMAT = '%Y-%m-%dT%H:%M:%SZ'

class Functions:
    """
    Functions for Substitutor defined here in global scope
    """
    @classmethod
    def _time_preproc(cls, parms:str) -> list:
        args = []
        for arg in parms.split(','):
            val = TimedEventManager.parse_spec(arg)[1][0]
            args.append(val)
        return args

    @classmethod
    def func_add(cls, parms:str) -> str:
        """Add two time elements"""
        args = cls._time_preproc(parms)
        assert len(args) == 2, f'{Literals.ADD_FUNC} takes 2 parameters, {len(args)} provided'
        args[0] += args[1]
        return datetime.fromtimestamp(args[0], tz=timezone.utc).strftime(Literals.ISO_8601_FORMAT)

    @classmethod
    def func_sub(cls, parms:str) -> str:
        """Subtract two time elements"""
        args = cls._time_preproc(parms)
        assert len(args) == 2, f'{Literals.SUB_FUNC} takes 2 parameters, {len(args)} provided'
        args[0] -= args[1]
        return datetime.fromtimestamp(args[0], tz=timezone.utc).strftime(Literals.ISO_8601_FORMAT)

    @classmethod
    def func_now(cls, parms:str = None) -> str:
        """Return now utc as ISO-8601 formatted timestamp"""
        # NOW() takes no arguments, returns the curent date/time as ISO_8601_FORMAT
        return datetime.now(timezone.utc).strftime(Literals.ISO_8601_FORMAT)

class ValidationResults:
    def __init__(self, timer_type:str, spec:str):
        self.timer_type = TimerType(timer_type)
        self.spec       = spec
        self.start_date = None
        self.end_date   = None
        self.interval   = 0
        self.recurrance = 0

    @property
    def unbounded(self):
        return self.recurrance == Recurrence.UNBOUNDED

    @property
    def norepeat(self):
        return self.recurrance == Recurrence.NOREPEAT

    @property
    def is_cycle(self):
        return self.timer_type == TimerType.TIME_CYCLE

    @property
    def is_duration(self):
        return self.timer_type == TimerType.TIME_DURATION

    @property
    def is_date(self):
        return self.timer_type == TimerType.TIME_DATE

    def __str__(self):
        return str(
            {
                "type":self.timer_type.name,
                "spec":self.spec,
                "start_date":self.start_date,
                "end_date":self.end_date,
                "interval":self.interval,
                "recurrance":self.recurrance,
            }
        )

class TimerContext(ValidationResults):
    """
    The context owned by a series of WrappedTimer objects to track its state
    and progress through the timer life cycle.
    """
    def __init__(self, source:ValidationResults, token_stack:str, args:list):
        self.guid          = uuid.uuid4().hex
        self.timer_type    = source.timer_type
        self.start_date    = source.start_date
        self.end_date      = source.end_date
        self.interval      = source.interval
        self.recurrance    = source.recurrance
        self.token_stack   = token_stack
        self.exec_time     = 0
        self.token_pool_id = None
        self.args          = args
        self.completed     = False

    @property
    def continues(self):
        """
        Answer whether a timeCycle timer should continue
        """
        return self.is_cycle and (self.unbounded or self.recurrance > 0)

    def decrement(self):
        """
        Decrement the recurrance counter if apropos for this timer type.
        Return True if recurrance counter is zero
        """
        if self.is_cycle and not self.unbounded and self.recurrance > 0:
            self.recurrance -= 1
            return self.recurrance == 0
        return False

class WrappedTimer:
    """
    Python timers are created, start, and die without any notifications. This
    class wraps a threading.Timer object so that we can receive a notification
    once the timer matures.
    """
<<<<<<< HEAD
    def __init__(self, mgr:TimedEventManager, interval : int, done_action : typing.Callable[[object],None], action : typing.Callable[[list],None], context:TimerContext):
        self.mgr = mgr
=======
    def __init__(self, interval : int, done_action : typing.Callable[[object],None], action : typing.Callable[[list],None], context:TimerContext):
>>>>>>> 4a7b1508
        self._interval = interval
        self._done_action = done_action
        self._action = action
        self._context = context
        self._timer = threading.Timer(interval, self.do_action, context.args)
        logging.info(f'{time.time()} Timer created with duration {interval}')

    def do_action(self, *args):
        token_stack = None
        if self._context.token_pool_id is not None:
            tp = TokenPool.from_pool_name(self._context.token_pool_id)
            assert tp is not None, f'{self._context.guid} No token pool with name {self._context.token_pool_id}'
            tp.alloc()
            # need to pass the token_pool_id as an x header
            if self._context.token_stack is None or not self._context.token_stack:
                token_stack = []
            else:
                token_stack = list(self._context.token_stack.split(','))
            token_stack.append(self._context.token_pool_id)
            token_stack = ','.join(token_stack)

        abort = not self._action(self._context, *[token_stack, *args])
        if abort:
            # the call to the outside edge failed. Hence we need to
            # end any attempt at more timers.
            logging.error(f'{self._context.guid} failed to notify outbound edge - aborting')
        self.done(abort)

    def start(self):
        self._timer.start()
<<<<<<< HEAD
        logging.info(f'{self._context.guid} {TimeUtc.now()} Starting timer will execute {TimeUtc.format_8601(self._context.exec_time)}')

    def cancel(self):
        logging.info(f'{self._context.guid} {TimeUtc.now()} Canceling timer')
=======
        logging.info(f'{self._context.guid} {now_utc()} Starting timer')

    def cancel(self):
        logging.info(f'{self._context.guid} {now_utc()} Canceling timer')
>>>>>>> 4a7b1508
        self._timer.cancel()
        self.done()

    def done(self, abort:bool = False):
<<<<<<< HEAD
        logging.info(f'{self._context.guid} {TimeUtc.now()} Timer done')
=======
        logging.info(f'{self._context.guid} {now_utc()} Timer done')
>>>>>>> 4a7b1508
        self._done_action(self._context, abort)

class TimedEventManager:
    """
    """
<<<<<<< HEAD
    def __init__(self, timer_description_json : str, callback : typing.Callable[[list], None], is_start_event:bool = False, recovery_policy:TimerRecoveryPolicy = TimerRecoveryPolicy.RECOVER_FAIL):
=======
    def __init__(self, timer_description_json : str, callback : typing.Callable[[list], None], is_start_event:bool = False):
>>>>>>> 4a7b1508
        # TODO: load and schedule any persisted timed events
        self.events = dict()
        self.json = timer_description_json
        #[timer_type, timer_spec]
        self.timer_type, self.spec = json.loads(timer_description_json)
        self.callback = callback
        self.recovery_policy = recovery_policy
        self.is_start_event = is_start_event
        # if validate_spec returns None, then the spec has dynamic references
        # i.e. {substitutions} and/or FUNCTIONS(), so we will resolve dynamically
        # in create_timer().
        self.aspects, self.is_dynamic_spec = TimedEventManager.validate_spec(self.timer_type, self.spec.upper())
        self.token_pool_id = None
        self.completed = True
        self._substitutor = Substitutor() \
            .add_handler(Literals.ADD_FUNC, Functions.func_add) \
            .add_handler(Literals.SUB_FUNC, Functions.func_sub) \
            .add_handler(Literals.NOW_FUNC, Functions.func_now)

    class ValidationResults:
        def __init__(self, timer_type : str, spec : str):
            self.timer_type_s = timer_type
            self.spec = spec
            self.start_date = None
            self.end_date = None
            self.interval = 0
            self.recurrance = 0

    def reset(self, aspects : ValidationResults) -> None:
        """
        Reset the timer manager to the provided timer type and specification.
        This can only happen if the current configuration has already run its
        course.
        """
        assert self.completed, 'Cannot reset - timer still active'
        self.aspects = aspects

    @classmethod
    def validate_spec(cls, timer_type : str, spec : str) -> Tuple[ValidationResults, bool]:
        logging.info(f'Validating {timer_type} {spec}')
        # check here if spec contains any substitution or function markers.
        # if so, return None
        if any( marker in [Tokens.FUNC_BEG, Tokens.SUBS_BEG] for marker in spec):
            logging.info('Deferring spec validation as spec has substitution/function markers')
            return None, True

        # the spec contains the ISO 8601 value apropos to type
        results = ValidationResults(timer_type, spec)

        # all times must be in GMT (Zulu)
        # either a specific datetime or a duration must be specified
        # infinite recurrences are not allowed i.e. R/PT10H or R0/PT10H
        #
        # The number of seconds in 100 years is 3,155,695,200 seconds
        # which is way under the upper bound of an int in python 3, so
        # we're safe converting all fixed and relative times into
        # seconds.
        if results.timer_type == TimerType.TIME_DATE:
            # spec needs to be an ISO 8601 date/time to execute
            # e.g. 2011-03-11T12:13:14Z
            try:
                results.start_date = int(isodate.parse_datetime(spec).timestamp())
                logging.info(f'timeDate timing event created - executing on {datetime.fromtimestamp(results.start_date, tz=timezone.utc)}')
            except Exception:
                raise ValueError(f'Invalid specification {spec}')

        elif results.timer_type == TimerType.TIME_DURATION:
            # spec needs to be an ISO 8601 period
            # e.g. P10D or PT33H
            try:
                assert spec.startswith('P'), 'timeDuration timed events must begin with \'P\''
                results.interval = int(isodate.parse_duration(spec).total_seconds())
                logging.info(f'timeDuration timing event created - {results.interval} seconds')
            except Exception:
                raise ValueError(f'Invalid specification {spec}')

        else: # results.is_cycle
            # spec need to be an ISO 8601 Repeating Interval
            # e.g. R3/PT10H
            assert spec.startswith('R'), 'Cycle timed events must begin with R'
            assert '/' in spec, 'Cycle timed events must provide recurrence and duration'
            toks = cls.parse_spec(spec)
            pat = toks[0]
            # acceptable patterns are RP, RPD, RDP, and RDD
            # RP  - recurrence and interval
            # RPD - recurrence, interval, end date
            # RDP - recurrence, start date, and interval
            # RDD - recurrance, start date, end date
            #
            # For each of the paterns that include dates, we need to determine the
            # start date, end date, and the interval between the two.
            # - If a start date is provided, it is the first event fired
            # - If an end date is provided, it is the last event fired
            # - If recurrences are > 2, then the period between the start-and-end
            #   dates is equally divided so that each event is fired at equal
            #   intervals.
            # - For unbounded events, the granularity is specified in
            #   Recurrence.UNBOUNDED_INTERVAL (currently 60 secs), and events are
            #   fired continuously starting on the start date through and including
            #   the end date.
            # For unbounded RP, the event fires every P without end. Hence the
            # workflow instance will never complete.

            assert pat in ['RP','RPD','RDP','RDD'], 'Improper cycle definition'
            datum = toks[1]
            results.recurrance = datum[0]
            if pat == 'RP':
                results.interval = datum[1]
                logging.info(f'timeCycle timing event created - {results.recurrance} cycle(s) '
                             f'{results.interval} seconds apart')

            elif pat == 'RDP':
                """
                recurrance/date/period
                """
                results.start_date = datum[1]
                results.interval   = datum[2]
                logging.info(f'timeCycle timing event created - {results.recurrance} cycle(s) '
                             f'{results.interval} seconds apart '
                             f'starting on {datetime.fromtimestamp(results.start_date, tz=timezone.utc)}')

            elif pat == 'RPD':
                """
                recurrance/period/end-date
                """
                results.interval = datum[1]
                results.end_date = datum[2]
                if results.unbounded:
                    # for unbounded period/end-date the start date end-date less period
                    results.start_date = results.end_date - results.interval
                    results.recurrance = int(results.interval / Recurrence.UNBOUNDED_INTERVAL)
                    results.interval   = Recurrence.UNBOUNDED_INTERVAL
                else:
                    if results.norepeat:
                        # for non-repeat recurrances the recurrence count is 2 for start/end
                        results.recurrance = 2
                    # otherwise, calculate the number of recurrances and subtract
                    # from end-date to get the start-date
                    results.start_date = results.end_date - (results.interval * results.recurrance)

                logging.info(f'timeCycle timing event created - {results.recurrance} cycle(s) '
                             f'{results.interval} seconds apart '
                             f'starting on {datetime.fromtimestamp(results.start_date, tz=timezone.utc)} '
                             f'ending on {datetime.fromtimestamp(results.end_date, tz=timezone.utc)}')

            else: # pat == 'RDD'
                # first event fires at start date
                # last event fires at end date
                # calculate the duration as (end - start) / (recurrence - 1)
                assert results.recurrance in [Recurrence.NOREPEAT, Recurrence.UNBOUNDED] or results.recurrance > 1, f'Recurrences for RDD must be at least 2'
                results.start_date = datum[1]
                results.end_date   = datum[2]
                assert results.start_date <= results.end_date, "Error - start date must preceed end date"
                period = results.end_date - results.start_date
                # unbounded the granularity is 60 secs.
                if results.unbounded:
                    results.interval   = Recurrence.UNBOUNDED_INTERVAL
                    results.recurrance = int(period/results.interval) + 1
                elif results.norepeat:
                    results.recurrance = 1
                else:
                    results.interval = int(period / (results.recurrance - 1))

                logging.info(f'timeCycle timing event created - {results.recurrance} cycle(s) '
                             f'starting on {datetime.fromtimestamp(results.start_date, tz=timezone.utc)} '
                             f'ending on {datetime.fromtimestamp(results.end_date, tz=timezone.utc)} '
                             f'with interval {results.interval}'
                )

        return results, False

    @classmethod
    def parse_spec(cls, spec : str) -> list:
        """
        Parse the time period specification as per ISO 8601-1
        - elements are separated by '/' (4.4.2.a)
        - element that start with 'P' is a PERIOD (4.4.2.b)
        - element that starts with 'R' is a RECURRANCE (4.5.2)
        - otherwise the element is parsed as a DATETIME (4.3)

        Return a tuple of a pattern of encountered data elements, e.g.
        'RP' for a recurrence/period, and a list of result objects,
        e.g. ['RP',[3,103420]]
        """
        cat = ''
        results = []
        for elem in spec.strip().upper().split('/'):
            if elem.startswith('P'):
                # PERIOD
                cat += 'P'
                val = int(isodate.parse_duration(elem).total_seconds())
            elif elem.startswith('R'):
                # RECURRANCE
                cat += 'R'
                val = int(elem[1::]) if len(elem) > 1 else -1
            else:
                # DATETIME
                cat += 'D'
                val = int(isodate.parse_datetime(elem).timestamp())
            results.append(val)

        return [cat,results]

    def create_timer(self, wf_inst_id : str, token_stack : str, args : list):
        """
        The parms passed to us *must* be passed to the callback when firing the
        timer. Here, we take the timer parameters when the manager was created
        and determine the appropriate duration(s) for the timers to be created.

        timeDate - This is a fixed point in time. Policy is that if the date
                   has already passed, then fire the event immediately. This
                   might be changed ITMF by a globl workflow policy, with
                   local overrides.

        timeDuration - Simplest. Just wait the indicated number of seconds
                   before firing the event.

        timeCycle - Most confusing. Fire the event once ever so often, in
                   equal durations, up to a maximum number of times. This
                   is confusing in the rexflow implementation as to what the
                   behavior should be. For now, the event will be fired
                   every time the timer matures.
        """

        # if self.is_dynamic_spec is True, then we need to validate the spec employing
        # information passed in with the request
        if self.is_dynamic_spec:
            # args[0] is the data provided with the incoming request. This should be
            # JSON. So, decode that, and pass it to the substiution logic to get a
            # "current" timer specification, then validate that. Oy.
            req_json        = json.loads(args[0].decode())
            adj_spec        = self._substitutor.do_sub(req_json, self.spec)
            self.aspects, _ = self.validate_spec(self.timer_type, adj_spec)

        context = TimerContext(self.aspects, token_stack, args)

<<<<<<< HEAD
        time_now = TimeUtc.now()
=======
        time_now = now_utc()
>>>>>>> 4a7b1508
        # if a start_date was supplied, fire the first event on that date.
        if context.start_date is not None:
            if context.start_date < time_now:
                # start time is in the past
                duration = 0
            else:
                duration = context.start_date - time_now
        else:
            context.start_date = time_now
            duration = context.interval

        # the exec_time should be the point in time the event should fire
        context.exec_time = context.start_date + duration
        if context.exec_time < time_now:
            # TODO: enforce recovery policy
            logging.info(f'{context.guid} Timer {context.exec_time} occurs in the past - firing immediately')
            duration = 0

        if context.is_cycle:
            if not self.is_start_event:
                # cycle types need a token pool for remote collectors/end events to keep track of the number
                # of recurrences seen.
                context.token_pool_id = TokenPool.create(wf_inst_id, context.recurrance).get_name()
                logging.info(f'{context.guid} Created token pool {context.token_pool_id}')
            context.decrement()
<<<<<<< HEAD

        print(context.to_json())

        self.completed = False
        timer = WrappedTimer(self, duration, self.__timer_done_action, self.__timer_action, context)
        timer.start()

    def restore_timer(self, context:TimerContext):
        """
        """
        time_now = TimeUtc.now()
        if context.exec_time < time_now:
            # execution time is in the past ... enforce recoveryPolicy
            pass
        else:
            duration = context.exec_time - time_now
            timer = WrappedTimer(self, duration, self.__timer_done_action, self.__timer_action, context)
            timer.start()

=======

        self.completed = False
        timer = WrappedTimer(duration, self.__timer_done_action, self.__timer_action, context)
        timer.start()

>>>>>>> 4a7b1508
    def __timer_action(self, context:TimerContext, *args):
        """
        Called when a timer fires. This calls the callback provided when the
        timer was enqueued.

        Note that the callback is expected to handle any problems with communicating
        with other services, POST's, GET's, whatever so we just make the call here.
        """
        logging.info(f'{context.guid} __timer_action - calling back with {args}')
        resp = self.callback(*args)
        logging.info(f'{context.guid} Timer callback returned {resp}')
        return resp

    def __timer_done_action(self, context:TimerContext, abort:bool = False):
        """
        Called after a timer has fired. In this implementation, this could be
        combined with __timer_action, but keep it separate to give us more
        flexibility should we want separate done actions evoked for different
        scenarios.

        If we're not running a cycle timer, then we're done. If we are running
        a cycle timer and there are no more recurrences then we're done.
        Otherwise, calculate the maturity time for the next cycle and enqueue
        that timer.
        """

        # Document here all the various scenarios and write the logic to fit.

        # if there is an end date then last event must fire at that time.time
        # - calculate the time of the last event, and see if the next regular
        #   interval occurs before that.
        #   - if so, fire the interval event
        #   - otherwise fire the last event and complete the timer
        if abort:
            logging.info(f'{context.guid} timer aborted')
            self.completed = True
        elif context.continues:
<<<<<<< HEAD
            time_now   = TimeUtc.now()
=======
            time_now   = now_utc()
>>>>>>> 4a7b1508
            context.exec_time += context.interval
            if context.end_date is not None and context.end_date < context.exec_time:
                context.exec_time = context.end_date
                # self.completed    = True
            duration = context.exec_time - time_now
            if duration < 0:
                # TODO: enforce the recurrance recovery policy
                logging.info(f'{context.guid} Timer occurs in the past - firing immediately')
                duration = 0
<<<<<<< HEAD
            timer = WrappedTimer(self, duration, self.__timer_done_action, self.__timer_action, context)
=======
            timer = WrappedTimer(duration, self.__timer_done_action, self.__timer_action, context)
>>>>>>> 4a7b1508
            timer.start()
            context.decrement()
        else:
            logging.info(f'{context.guid} timer exhausted any/all recurrences')
            self.completed = True

def test_callback(token_stack:str, data:str, iid:str, did:str, content_type:str) -> bool:
    print(f'Fired! {Functions.func_now()} {token_stack} {data} {iid} {did} {content_type}')
    return True # return False to test abort

if __name__ == "__main__":
    logging.basicConfig(level=logging.DEBUG)
<<<<<<< HEAD

    mgr = TimedEventManager('["timeDate","{NOW()}"]', test_callback, False)
    spec = mgr._substitutor.do_sub({}, "{SUB(NOW(),PT1H)}")
    print(spec)
=======
    # mgr = TimedEventManager('["timeDate","{NOW()}"]', test_callback, False)
    # spec = mgr._substitutor.do_sub({}, "{NOW()}")
>>>>>>> 4a7b1508
    # results,_ = TimedEventManager.validate_spec('timeDate', spec)
    # print(results)
    # spec = mgr._substitutor.do_sub({}, "R3/{NOW()}/{ADD(NOW(),P5D)}")
    # results,_ = TimedEventManager.validate_spec('timeCycle', spec)
    # print(results)

    # results,_ = TimedEventManager.validate_spec('timeCycle', "R3/2021-01-01T12:00:00Z/2021-01-02T12:00:00Z")
    # print(results)
    # results,_ = TimedEventManager.validate_spec('timeCycle', "R/2021-01-01T12:00:00Z/2021-01-02T12:00:00Z")
    # print(results)
<<<<<<< HEAD
    # spec = '["timeCycle","R3/PT15S"]'
=======
    spec = '["timeCycle","R3/PT15S"]'
>>>>>>> 4a7b1508
    # spec = '["timeCycle", "R/{NOW()}/{ADD(NOW(),PT3M)}"]' #RDD - unbounded for three minutes
    # spec = '["timeCycle", "R/PT3M/{ADD(NOW(),PT3M)}"]' #RPD - unbounded for three minutes
    # spec = '["timeCycle", "R/{NOW()}/PT1M"]' #RDP = unbounded for one minute
    # spec = '["timeCycle", "R4/{SUB(NOW(),PT2M)}/PT1M"]' #RDP = unbounded for one minute
    # spec = '["timeCycle", "R3/PT30S/{ADD(NOW(),PT4M)}"]' #RPD - three recurrences, three minutes apart, ending 20 minutes from now
    # spec = '["timeCycle", "R0/PT30S/{ADD(NOW(),PT3M)}"]' #RPD - three recurrences, three minutes apart, ending 20 minutes from now
    # spec = '["timeCycle", "R3/PT30S/{ADD(NOW(),PT1M)}"]' #RPD - three recurrences, three minutes apart, ending 20 minutes from now
<<<<<<< HEAD
    # mgr = TimedEventManager(spec, test_callback, False)
    # mgr.create_timer('test_iid', '',  [b'{}',1,'hello','application/json'])
    # time.sleep(10)
    # mgr.create_timer('test_iid', '',  [b'[]',2,'world','application/json'])
    # time.sleep(7)
    # mgr.create_timer('test_iid', '',  [b'[]',3,'people','application/json'])
=======
    mgr = TimedEventManager(spec, test_callback, False)
    mgr.create_timer('test_iid', '',  [b'{}',1,'hello','application/json'])
    time.sleep(10)
    mgr.create_timer('test_iid', '',  [b'[]',2,'world','application/json'])
    time.sleep(7)
    mgr.create_timer('test_iid', '',  [b'[]',3,'people','application/json'])
>>>>>>> 4a7b1508
    # mgr.enqueue(test_callback, '', 'test_flow_id','test_wf_id', 'application/json')

    #mgr = TimedEventManager('["timeDuration","P10D"]')
    # type = 'timeCycle'
    # spec = "R{repeat_cnt}/ADD({date}T12:00:00Z,PT{hour_cnt}H)/PT30M"
    # spec = "R{repeat_cnt}/ADD(NOW,PT30S)/PT{hour_cnt}S"
    # spec = "R{cycle_count}/ADD(NOW,PT{delay_secs}S)/PT{recur_delay}S"

    # mgr = TimedEventManager(f'["{type}","{spec}"]', test_callback)
    # locals = '{"date":"12-02-2020", "repeat_cnt":"3", "hour_cnt":"5"}'
    # term = TimedEventManager._json_substitution(locals, 'R{repeat_cnt}/ADD({date}T12:00:00Z,PT{hour_cnt}H)/PT30M')
    # term = TimedEventManager._json_substitution(locals, 'R{repeat_cnt}/DATE_ADD({date}T12:00:00Z,PT{hour_cnt}H)/{date}T23:59:59Z')
    # TimedEventManager._do_date_math(term)

    # R3/DATE_ADD(2021-01-01T12:0000,-PT2H)/kdlsjfa
    # def create_timer(self, wf_inst_id : str, token_stack : str, args : list):
    # args is [data, flow_id, wf_id, content_type]
    # mgr.create_timer('test_flow_id', None, [locals.encode('utf-8'), 'test_flow_id', 'test_wf_id', 'application/json'])

    # locals = '{"date-2020":"2020-12-01T00:00:00Z", "date-2021":"2021-12-01T00:00:00Z", "year":"2021", "repeat_cnt":"5", "hour_cnt":"7"}'
    # locals = '{"cycle_count":"3", "delay_secs":"30", "recur_delay":"45"}'
    # mgr.create_timer('test_flow_id', None, [locals.encode('utf-8'), 'test_flow_id', 'test_wf_id', 'application/json'])

    # x = TimedEvent(None, "timeDate", "2011-03-11T12:13:14Z", "aKey", "aValue")
    # x = TimedEvent(None, "timeDuration", "P10D", "aKey", "aValue")
    # x = TimedEvent(None, "timeCycle", "R3/PT10H", "aKey", "aValue")
    # x = TimedEvent(None, "timeCycle", "R3/PT10H/2011-03-11T12:13:14Z", "aKey", "aValue")
    # x = TimedEvent(None, "timeCycle", "R3/2011-03-11T12:13:14Z/PT10H", "aKey", "aValue")
    # x = TimedEvent(None, "timeCycle", "R3/2011-03-11T12:13:14Z/PT10H/2011-03-11T12:13:14Z", "aKey", "aValue")
    # x = TimedEvent(None, "timeCycle", "2011-03-11T12:13:14Z/PT10H", "aKey", "aValue")

    # tests for timeCycle combinations
    # test_specs = [
    #     "R/PT10M",
    #     "R0/PT10M",
    #     "R3/PT10M",
    #     "R3/2021-01-01T12:00:00Z/P10D",
    #     "R3/P10D/2021-01-01T12:00:00Z",
    #     "R3/2021-01-01T12:00:00Z/2021-01-02T12:00:00Z",
    # ]

    # for spec in test_specs:
    #     results,_ = TimedEventManager.validate_spec('timeCycle', spec)
    #     print(results)
<<<<<<< HEAD

    # test for recovery
    # 1. Create a duration timer of 1H in the past
    # mgr = TimedEventManager('["timeDuration", "PT5M"]', test_callback, False)
    # mgr.create_timer('test_iid', '',  [b'{}',1,'hello','application/json'])
    # restored_json = '{"guid": "15338b7c88e642bbab48793a42bad81f", "timer_type": "TIME_DURATION", "start_date": 1625846154, "end_date": null, "interval": 300, "recurrance": 0, "spec": "PT5M", "token_stack": "", "exec_time": 1625846454, "token_pool_id": null, "args": ["{}", 1, "hello", "application/json"], "completed": false}'
    # ctx = TimerContext.from_json(restored_json)
    # mgr.restore_timer(ctx)

    # ctx = TimerContext(mgr.aspects, None, ['test_flow_id','test_wf_id', 'application/json'])
    # j = ctx.to_json()
    # print(j)
    # ctx1 = TimerContext.from_json(j)
    # print(ctx1)
=======
>>>>>>> 4a7b1508
<|MERGE_RESOLUTION|>--- conflicted
+++ resolved
@@ -351,12 +351,8 @@
     class wraps a threading.Timer object so that we can receive a notification
     once the timer matures.
     """
-<<<<<<< HEAD
     def __init__(self, mgr:TimedEventManager, interval : int, done_action : typing.Callable[[object],None], action : typing.Callable[[list],None], context:TimerContext):
         self.mgr = mgr
-=======
-    def __init__(self, interval : int, done_action : typing.Callable[[object],None], action : typing.Callable[[list],None], context:TimerContext):
->>>>>>> 4a7b1508
         self._interval = interval
         self._done_action = done_action
         self._action = action
@@ -387,36 +383,21 @@
 
     def start(self):
         self._timer.start()
-<<<<<<< HEAD
         logging.info(f'{self._context.guid} {TimeUtc.now()} Starting timer will execute {TimeUtc.format_8601(self._context.exec_time)}')
 
     def cancel(self):
         logging.info(f'{self._context.guid} {TimeUtc.now()} Canceling timer')
-=======
-        logging.info(f'{self._context.guid} {now_utc()} Starting timer')
-
-    def cancel(self):
-        logging.info(f'{self._context.guid} {now_utc()} Canceling timer')
->>>>>>> 4a7b1508
         self._timer.cancel()
         self.done()
 
     def done(self, abort:bool = False):
-<<<<<<< HEAD
         logging.info(f'{self._context.guid} {TimeUtc.now()} Timer done')
-=======
-        logging.info(f'{self._context.guid} {now_utc()} Timer done')
->>>>>>> 4a7b1508
         self._done_action(self._context, abort)
 
 class TimedEventManager:
     """
     """
-<<<<<<< HEAD
     def __init__(self, timer_description_json : str, callback : typing.Callable[[list], None], is_start_event:bool = False, recovery_policy:TimerRecoveryPolicy = TimerRecoveryPolicy.RECOVER_FAIL):
-=======
-    def __init__(self, timer_description_json : str, callback : typing.Callable[[list], None], is_start_event:bool = False):
->>>>>>> 4a7b1508
         # TODO: load and schedule any persisted timed events
         self.events = dict()
         self.json = timer_description_json
@@ -653,11 +634,7 @@
 
         context = TimerContext(self.aspects, token_stack, args)
 
-<<<<<<< HEAD
         time_now = TimeUtc.now()
-=======
-        time_now = now_utc()
->>>>>>> 4a7b1508
         # if a start_date was supplied, fire the first event on that date.
         if context.start_date is not None:
             if context.start_date < time_now:
@@ -683,7 +660,6 @@
                 context.token_pool_id = TokenPool.create(wf_inst_id, context.recurrance).get_name()
                 logging.info(f'{context.guid} Created token pool {context.token_pool_id}')
             context.decrement()
-<<<<<<< HEAD
 
         print(context.to_json())
 
@@ -703,13 +679,6 @@
             timer = WrappedTimer(self, duration, self.__timer_done_action, self.__timer_action, context)
             timer.start()
 
-=======
-
-        self.completed = False
-        timer = WrappedTimer(duration, self.__timer_done_action, self.__timer_action, context)
-        timer.start()
-
->>>>>>> 4a7b1508
     def __timer_action(self, context:TimerContext, *args):
         """
         Called when a timer fires. This calls the callback provided when the
@@ -747,11 +716,7 @@
             logging.info(f'{context.guid} timer aborted')
             self.completed = True
         elif context.continues:
-<<<<<<< HEAD
             time_now   = TimeUtc.now()
-=======
-            time_now   = now_utc()
->>>>>>> 4a7b1508
             context.exec_time += context.interval
             if context.end_date is not None and context.end_date < context.exec_time:
                 context.exec_time = context.end_date
@@ -761,11 +726,7 @@
                 # TODO: enforce the recurrance recovery policy
                 logging.info(f'{context.guid} Timer occurs in the past - firing immediately')
                 duration = 0
-<<<<<<< HEAD
             timer = WrappedTimer(self, duration, self.__timer_done_action, self.__timer_action, context)
-=======
-            timer = WrappedTimer(duration, self.__timer_done_action, self.__timer_action, context)
->>>>>>> 4a7b1508
             timer.start()
             context.decrement()
         else:
@@ -778,15 +739,10 @@
 
 if __name__ == "__main__":
     logging.basicConfig(level=logging.DEBUG)
-<<<<<<< HEAD
 
     mgr = TimedEventManager('["timeDate","{NOW()}"]', test_callback, False)
     spec = mgr._substitutor.do_sub({}, "{SUB(NOW(),PT1H)}")
     print(spec)
-=======
-    # mgr = TimedEventManager('["timeDate","{NOW()}"]', test_callback, False)
-    # spec = mgr._substitutor.do_sub({}, "{NOW()}")
->>>>>>> 4a7b1508
     # results,_ = TimedEventManager.validate_spec('timeDate', spec)
     # print(results)
     # spec = mgr._substitutor.do_sub({}, "R3/{NOW()}/{ADD(NOW(),P5D)}")
@@ -797,11 +753,7 @@
     # print(results)
     # results,_ = TimedEventManager.validate_spec('timeCycle', "R/2021-01-01T12:00:00Z/2021-01-02T12:00:00Z")
     # print(results)
-<<<<<<< HEAD
     # spec = '["timeCycle","R3/PT15S"]'
-=======
-    spec = '["timeCycle","R3/PT15S"]'
->>>>>>> 4a7b1508
     # spec = '["timeCycle", "R/{NOW()}/{ADD(NOW(),PT3M)}"]' #RDD - unbounded for three minutes
     # spec = '["timeCycle", "R/PT3M/{ADD(NOW(),PT3M)}"]' #RPD - unbounded for three minutes
     # spec = '["timeCycle", "R/{NOW()}/PT1M"]' #RDP = unbounded for one minute
@@ -809,21 +761,12 @@
     # spec = '["timeCycle", "R3/PT30S/{ADD(NOW(),PT4M)}"]' #RPD - three recurrences, three minutes apart, ending 20 minutes from now
     # spec = '["timeCycle", "R0/PT30S/{ADD(NOW(),PT3M)}"]' #RPD - three recurrences, three minutes apart, ending 20 minutes from now
     # spec = '["timeCycle", "R3/PT30S/{ADD(NOW(),PT1M)}"]' #RPD - three recurrences, three minutes apart, ending 20 minutes from now
-<<<<<<< HEAD
     # mgr = TimedEventManager(spec, test_callback, False)
     # mgr.create_timer('test_iid', '',  [b'{}',1,'hello','application/json'])
     # time.sleep(10)
     # mgr.create_timer('test_iid', '',  [b'[]',2,'world','application/json'])
     # time.sleep(7)
     # mgr.create_timer('test_iid', '',  [b'[]',3,'people','application/json'])
-=======
-    mgr = TimedEventManager(spec, test_callback, False)
-    mgr.create_timer('test_iid', '',  [b'{}',1,'hello','application/json'])
-    time.sleep(10)
-    mgr.create_timer('test_iid', '',  [b'[]',2,'world','application/json'])
-    time.sleep(7)
-    mgr.create_timer('test_iid', '',  [b'[]',3,'people','application/json'])
->>>>>>> 4a7b1508
     # mgr.enqueue(test_callback, '', 'test_flow_id','test_wf_id', 'application/json')
 
     #mgr = TimedEventManager('["timeDuration","P10D"]')
@@ -868,7 +811,6 @@
     # for spec in test_specs:
     #     results,_ = TimedEventManager.validate_spec('timeCycle', spec)
     #     print(results)
-<<<<<<< HEAD
 
     # test for recovery
     # 1. Create a duration timer of 1H in the past
@@ -883,5 +825,3 @@
     # print(j)
     # ctx1 = TimerContext.from_json(j)
     # print(ctx1)
-=======
->>>>>>> 4a7b1508
