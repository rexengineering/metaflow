'''
These are the valid states for a workflow and the workflow instances, specified here
so that all parts necessarily use the same values and to avoid embedding literal
constants everywhere.
'''
class States:
    COMPLETED = 'COMPLETED'
    ERROR     = 'ERROR'
    RUNNING   = 'RUNNING'
    START     = 'START'
    STARTING  = 'STARTING'
    STOPPED   = 'STOPPED'
    STOPPING  = 'STOPPING'
    TRUE      = 'TRUE'

# TODO: research caching this conversion.
class ByteStatesClass:
    def __getattr__(self, name):
        return getattr(States,name).encode('utf-8')

BStates = ByteStatesClass()

REXFLOW_ROOT = '/rexflow'

class WorkflowKeys:
    ROOT = f'{REXFLOW_ROOT}/workflows'

    def __init__(self, id):
        self.root  = self.key_of(id)
        self.proc  = self.proc_key(id)
        self.probe = self.probe_key(id)
        self.state = self.state_key(id)

    @classmethod
    def key_of(cls, id):
        return f'{WorkflowKeys.ROOT}/{id}'

    @classmethod
    def proc_key(cls, id):
        return f'{cls.key_of(id)}/proc'

    @classmethod
    def probe_key(cls, id):
        return f'{cls.key_of(id)}/probes'

    @classmethod
    def task_key(cls, wf_id, task_id):
        return f'{cls.probe_key(wf_id)}/{task_id}'

    @classmethod
    def state_key(cls, id):
        return f'{cls.key_of(id)}/state'

class WorkflowInstanceKeys:
    ROOT = f'{REXFLOW_ROOT}/instances'

    def __init__(self, id):
        self.root          = self.key_of(id)
        self.proc          = self.proc_key(id)
        self.result        = self.result_key(id)
        self.state         = self.state_key(id)
        self.headers       = self.headers_key(id)
        self.payload       = self.payload_key(id)
        self.error_key     = self.was_error_key(id)
        self.parent        = self.parent_key(id)
        self.end_event     = self.end_event_key(id)

    @classmethod
    def key_of(cls, id):
        return f'{WorkflowInstanceKeys.ROOT}/{id}'

    @classmethod
    def proc_key(cls, id):
        return f'{cls.key_of(id)}/proc'

    @classmethod
    def state_key(cls, id):
        return f'{cls.key_of(id)}/state'

    @classmethod
    def result_key(cls, id):
        return f'{cls.key_of(id)}/result'

    @classmethod
    def payload_key(cls, id):
        return f'{cls.key_of(id)}/payload'

    @classmethod
    def headers_key(cls, id):
        return f'{cls.key_of(id)}/headers'

    @classmethod
    def was_error_key(cls, id):
        return f'{cls.key_of(id)}/wasError'

<<<<<<< HEAD
    @classmethod
    def parent_key(cls, id):
        return f'{cls.key_of(id)}/parent'

    @classmethod
    def end_event_key(cls, id):
        return f'{cls.key_of(id)}/end_event'
=======
'''
Accept a key in the form of <workflow_id>-<guid>
and return a tuple of (workflow_id,guid)

It's assumed that the instance_id has no occurance of '-'
othwerise this breaks.
'''
def split_key(instance_id : str):
    parts = instance_id.split('-')
    return ('-'.join(parts[0:-1]), '-'.join(parts[-1]))

def flow_result(status: int, message: str, **kwargs):
    result = {'status': status, 'message': message}
    result.update(kwargs)
    return result
>>>>>>> 2406dee8
<|MERGE_RESOLUTION|>--- conflicted
+++ resolved
@@ -93,7 +93,6 @@
     def was_error_key(cls, id):
         return f'{cls.key_of(id)}/wasError'
 
-<<<<<<< HEAD
     @classmethod
     def parent_key(cls, id):
         return f'{cls.key_of(id)}/parent'
@@ -101,7 +100,7 @@
     @classmethod
     def end_event_key(cls, id):
         return f'{cls.key_of(id)}/end_event'
-=======
+
 '''
 Accept a key in the form of <workflow_id>-<guid>
 and return a tuple of (workflow_id,guid)
@@ -116,5 +115,4 @@
 def flow_result(status: int, message: str, **kwargs):
     result = {'status': status, 'message': message}
     result.update(kwargs)
-    return result
->>>>>>> 2406dee8
+    return result