'''
Implements the BPMNUserTask class, which inherits from BPMNComponent.
'''
import json
import logging

from collections import OrderedDict
from typing import Any, Mapping, List

<<<<<<< HEAD
from flowlib.config import (
    DO_MANUAL_INJECTION,
    K8S_SPECS_S3_BUCKET,
    UI_BRIDGE_IMAGE,
    UI_BRIDGE_NAME,
    UI_BRIDGE_PORT,
    UI_BRIDGE_INIT_PATH,
    CREATE_DEV_INGRESS,
)
from flowlib.bpmn_util import BPMNComponent, WorkflowProperties
from flowlib.k8s_utils import (
    create_deployment,
    create_service,
    create_rexflow_ingress_vs,
)

=======
from flowlib.bpmn_util import BPMNComponent, WorkflowProperties, get_annotations
>>>>>>> 2bb4be86

class BPMNUserTask(BPMNComponent):
    def __init__(self, user_task: OrderedDict, process: OrderedDict, global_props: WorkflowProperties,
        all_user_tasks: List[OrderedDict], should_deploy=True
    ):
        super().__init__(user_task, process, global_props)
        self._user_task = user_task

<<<<<<< HEAD
        self._should_deploy = should_deploy

        self.service_properties.update({
            'host': UI_BRIDGE_NAME,
            'port': UI_BRIDGE_PORT,
        })
        self.call_properties.update({
            'path': UI_BRIDGE_INIT_PATH
        })
        self._all_user_tasks = all_user_tasks
=======
        # TODO: Maybe use `self.service_properties.update()` here? No worries if not...I'm
        # not too much of a stickler about stuff like this
        self.service_properties._host = UI_BRIDGE_NAME
        self.service_properties._port = UI_BRIDGE_PORT
        self.call_properties._path = UI_BRIDGE_INIT_PATH
        self.field_desc = None

        for annot,text in get_annotations(process, self.id):
            if 'rexflow' in text and 'fields' in text['rexflow'] and 'desc' in text['rexflow']['fields']:
                self.field_desc = text['rexflow']['fields']['desc']
                break
>>>>>>> 2bb4be86

    def to_kubernetes(self, id_hash, component_map: Mapping[str, Any],
                      digraph: OrderedDict, sequence_flow_table: Mapping[str, Any]) -> list:
        if not self._should_deploy:
            return []

        results = []
        logging.info('Hoboy, user tasks detected, adding UI bridge to deployment.')

        user_tasks = [component_map[spec['@id']] for spec in self._all_user_tasks]

        bridge_config = {}
        for task in user_tasks:
            task_outbound_edges = set(digraph[task.id])
            task_outbound_components = [
                component_map[component_id] for component_id in task_outbound_edges
            ]
            bridge_config[task.id] = [
                {
                    'next_task_id_header': next_task.id,
                    'k8s_url': next_task.k8s_url,
                    'method': next_task.call_properties.method,
                }
                for next_task in task_outbound_components
            ]

        ui_bridge_env = [
            {
                'name': 'WORKFLOW_DID',
                'value': self.namespace
            },
            {
                'name': 'WORKFLOW_TIDS',
                'value': ':'.join([task.id for task in user_tasks]),
            },
            {
                'name': 'BRIDGE_CONFIG',
                'value': json.dumps(bridge_config),
            }
        ]
        results.append(create_deployment(
            self.namespace,
            self.service_name,
            UI_BRIDGE_IMAGE,
            UI_BRIDGE_PORT,
            ui_bridge_env,
            etcd_access=True,
            use_service_account=False
        ))
        results.append(create_service(
            self.namespace,
            self.service_name,
            UI_BRIDGE_PORT,
        ))
        if CREATE_DEV_INGRESS:
            results.append(create_rexflow_ingress_vs(
                self.namespace,
                f'{self.service_name}-{self._global_props.id_hash}',
                f'/{self.namespace}-{self.service_name}',
                UI_BRIDGE_PORT,
                f'{UI_BRIDGE_NAME}.{self.namespace}.svc.cluster.local'
            ))
        return results<|MERGE_RESOLUTION|>--- conflicted
+++ resolved
@@ -7,7 +7,6 @@
 from collections import OrderedDict
 from typing import Any, Mapping, List
 
-<<<<<<< HEAD
 from flowlib.config import (
     DO_MANUAL_INJECTION,
     K8S_SPECS_S3_BUCKET,
@@ -17,16 +16,13 @@
     UI_BRIDGE_INIT_PATH,
     CREATE_DEV_INGRESS,
 )
-from flowlib.bpmn_util import BPMNComponent, WorkflowProperties
+from flowlib.bpmn_util import BPMNComponent, WorkflowProperties, get_annotations
 from flowlib.k8s_utils import (
     create_deployment,
     create_service,
     create_rexflow_ingress_vs,
 )
 
-=======
-from flowlib.bpmn_util import BPMNComponent, WorkflowProperties, get_annotations
->>>>>>> 2bb4be86
 
 class BPMNUserTask(BPMNComponent):
     def __init__(self, user_task: OrderedDict, process: OrderedDict, global_props: WorkflowProperties,
@@ -35,7 +31,6 @@
         super().__init__(user_task, process, global_props)
         self._user_task = user_task
 
-<<<<<<< HEAD
         self._should_deploy = should_deploy
 
         self.service_properties.update({
@@ -46,19 +41,12 @@
             'path': UI_BRIDGE_INIT_PATH
         })
         self._all_user_tasks = all_user_tasks
-=======
-        # TODO: Maybe use `self.service_properties.update()` here? No worries if not...I'm
-        # not too much of a stickler about stuff like this
-        self.service_properties._host = UI_BRIDGE_NAME
-        self.service_properties._port = UI_BRIDGE_PORT
-        self.call_properties._path = UI_BRIDGE_INIT_PATH
         self.field_desc = None
 
         for annot,text in get_annotations(process, self.id):
             if 'rexflow' in text and 'fields' in text['rexflow'] and 'desc' in text['rexflow']['fields']:
                 self.field_desc = text['rexflow']['fields']['desc']
                 break
->>>>>>> 2bb4be86
 
     def to_kubernetes(self, id_hash, component_map: Mapping[str, Any],
                       digraph: OrderedDict, sequence_flow_table: Mapping[str, Any]) -> list:
