<?xml version="1.0" encoding="UTF-8"?>
<bpmn:definitions xmlns:bpmn="http://www.omg.org/spec/BPMN/20100524/MODEL" xmlns:bpmndi="http://www.omg.org/spec/BPMN/20100524/DI" xmlns:dc="http://www.omg.org/spec/DD/20100524/DC" xmlns:zeebe="http://camunda.org/schema/zeebe/1.0" xmlns:di="http://www.omg.org/spec/DD/20100524/DI" id="Definitions_0d4zc4f" targetNamespace="http://bpmn.io/schema/bpmn" exporter="Zeebe Modeler" exporterVersion="0.10.0">
  <bpmn:process id="Underpants" isExecutable="true">
    <bpmn:startEvent id="StartEvent_1" name="Start">
      <bpmn:outgoing>SequenceFlow_190n0mt</bpmn:outgoing>
    </bpmn:startEvent>
    <bpmn:sequenceFlow id="SequenceFlow_190n0mt" sourceRef="StartEvent_1" targetRef="Task_1dqvybv" />
    <bpmn:serviceTask id="Task_1dqvybv" name="Collect underpants">
      <bpmn:extensionElements>
        <zeebe:taskDefinition type="collect" />
      </bpmn:extensionElements>
      <bpmn:incoming>SequenceFlow_190n0mt</bpmn:incoming>
      <bpmn:outgoing>Flow_0sgm8j8</bpmn:outgoing>
    </bpmn:serviceTask>
    <bpmn:serviceTask id="Task_1mrtiy4" name="Profit!">
      <bpmn:extensionElements>
        <zeebe:taskDefinition type="profit" />
      </bpmn:extensionElements>
      <bpmn:incoming>Flow_0pyd3vm</bpmn:incoming>
      <bpmn:outgoing>SequenceFlow_16qxrei</bpmn:outgoing>
    </bpmn:serviceTask>
    <bpmn:endEvent id="EndEvent_1pxdd1k" name="Finish">
      <bpmn:incoming>SequenceFlow_16qxrei</bpmn:incoming>
    </bpmn:endEvent>
    <bpmn:sequenceFlow id="SequenceFlow_16qxrei" sourceRef="Task_1mrtiy4" targetRef="EndEvent_1pxdd1k" />
    <bpmn:intermediateThrowEvent id="Event_1cptoky">
      <bpmn:incoming>Flow_0sgm8j8</bpmn:incoming>
    </bpmn:intermediateThrowEvent>
    <bpmn:sequenceFlow id="Flow_0sgm8j8" sourceRef="Task_1dqvybv" targetRef="Event_1cptoky" />
    <bpmn:sequenceFlow id="Flow_0pyd3vm" sourceRef="Activity_0bekv98" targetRef="Task_1mrtiy4" />
    <bpmn:intermediateThrowEvent id="Event_0w7y6jt">
      <bpmn:outgoing>Flow_09ozihg</bpmn:outgoing>
    </bpmn:intermediateThrowEvent>
    <bpmn:sequenceFlow id="Flow_09ozihg" sourceRef="Event_0w7y6jt" targetRef="Activity_0bekv98" />
    <bpmn:serviceTask id="Activity_0bekv98" name="Sauce">
      <bpmn:incoming>Flow_09ozihg</bpmn:incoming>
      <bpmn:outgoing>Flow_0pyd3vm</bpmn:outgoing>
    </bpmn:serviceTask>
    <bpmn:textAnnotation id="TextAnnotation_0awc0mf">
      <bpmn:text>rexflow:
    id: events</bpmn:text>
    </bpmn:textAnnotation>
    <bpmn:association id="Association_0hwix5o" sourceRef="StartEvent_1" targetRef="TextAnnotation_0awc0mf" />
    <bpmn:textAnnotation id="TextAnnotation_1vjflrc">
      <bpmn:text>rexflow:
    service:
        host: collect
        port: 5000</bpmn:text>
    </bpmn:textAnnotation>
    <bpmn:association id="Association_1uohovd" sourceRef="Task_1dqvybv" targetRef="TextAnnotation_1vjflrc" />
    <bpmn:textAnnotation id="TextAnnotation_18mql5m">
      <bpmn:text>rexflow:
    service:
        host: profit
        port: 5000</bpmn:text>
    </bpmn:textAnnotation>
    <bpmn:association id="Association_1yz0l60" sourceRef="Task_1mrtiy4" targetRef="TextAnnotation_18mql5m" />
    <bpmn:textAnnotation id="TextAnnotation_06yt33r">
      <bpmn:text>rexflow:
  queue: oops
  gateway_name: stolenpants</bpmn:text>
    </bpmn:textAnnotation>
    <bpmn:association id="Association_057this" sourceRef="Event_1cptoky" targetRef="TextAnnotation_06yt33r" />
    <bpmn:textAnnotation id="TextAnnotation_0dqtqab">
      <bpmn:text>rexflow:
  queue: oops
  gateway_name: saucedpants</bpmn:text>
    </bpmn:textAnnotation>
    <bpmn:textAnnotation id="TextAnnotation_02eute1">
      <bpmn:text>rexflow:
  service:
    host: secret-sauce
    port: 5000</bpmn:text>
    </bpmn:textAnnotation>
    <bpmn:association id="Association_189jawh" sourceRef="Activity_0bekv98" targetRef="TextAnnotation_02eute1" />
    <bpmn:association id="Association_0ahotq6" sourceRef="Event_0w7y6jt" targetRef="TextAnnotation_0dqtqab" />
<<<<<<< HEAD
    <bpmn:textAnnotation id="TextAnnotation_1h8bt4i">
      <bpmn:text>rexflow:
  service:
    host: events</bpmn:text>
    </bpmn:textAnnotation>
    <bpmn:association id="Association_0eldy4r" sourceRef="EndEvent_1pxdd1k" targetRef="TextAnnotation_1h8bt4i" />
  </bpmn:process>
  <bpmndi:BPMNDiagram id="BPMNDiagram_1">
    <bpmndi:BPMNPlane id="BPMNPlane_1" bpmnElement="Underpants">
      <bpmndi:BPMNShape id="TextAnnotation_1h8bt4i_di" bpmnElement="TextAnnotation_1h8bt4i">
        <dc:Bounds x="1010" y="190" width="100" height="54" />
=======
    <bpmn:textAnnotation id="TextAnnotation_1ov6vvr">
      <bpmn:text>rexflow:
  service:
    host: end-events</bpmn:text>
    </bpmn:textAnnotation>
    <bpmn:association id="Association_0xfwgko" sourceRef="EndEvent_1pxdd1k" targetRef="TextAnnotation_1ov6vvr" />
  </bpmn:process>
  <bpmndi:BPMNDiagram id="BPMNDiagram_1">
    <bpmndi:BPMNPlane id="BPMNPlane_1" bpmnElement="Underpants">
      <bpmndi:BPMNShape id="TextAnnotation_1ov6vvr_di" bpmnElement="TextAnnotation_1ov6vvr">
        <dc:Bounds x="970" y="140" width="100" height="68" />
>>>>>>> 87b33620
      </bpmndi:BPMNShape>
      <bpmndi:BPMNEdge id="Flow_09ozihg_di" bpmnElement="Flow_09ozihg">
        <di:waypoint x="628" y="297" />
        <di:waypoint x="680" y="297" />
      </bpmndi:BPMNEdge>
      <bpmndi:BPMNEdge id="Flow_0pyd3vm_di" bpmnElement="Flow_0pyd3vm">
        <di:waypoint x="780" y="297" />
        <di:waypoint x="830" y="297" />
      </bpmndi:BPMNEdge>
      <bpmndi:BPMNEdge id="Flow_0sgm8j8_di" bpmnElement="Flow_0sgm8j8">
        <di:waypoint x="430" y="297" />
        <di:waypoint x="492" y="297" />
      </bpmndi:BPMNEdge>
      <bpmndi:BPMNEdge id="SequenceFlow_16qxrei_di" bpmnElement="SequenceFlow_16qxrei">
        <di:waypoint x="930" y="297" />
        <di:waypoint x="972" y="297" />
      </bpmndi:BPMNEdge>
      <bpmndi:BPMNEdge id="SequenceFlow_190n0mt_di" bpmnElement="SequenceFlow_190n0mt">
        <di:waypoint x="275" y="297" />
        <di:waypoint x="330" y="297" />
      </bpmndi:BPMNEdge>
      <bpmndi:BPMNShape id="_BPMNShape_StartEvent_2" bpmnElement="StartEvent_1">
        <dc:Bounds x="239" y="279" width="36" height="36" />
        <bpmndi:BPMNLabel>
          <dc:Bounds x="245" y="322" width="24" height="14" />
        </bpmndi:BPMNLabel>
      </bpmndi:BPMNShape>
      <bpmndi:BPMNShape id="ServiceTask_0ogjpx6_di" bpmnElement="Task_1dqvybv">
        <dc:Bounds x="330" y="257" width="100" height="80" />
      </bpmndi:BPMNShape>
      <bpmndi:BPMNShape id="ServiceTask_0hj12ju_di" bpmnElement="Task_1mrtiy4">
        <dc:Bounds x="830" y="257" width="100" height="80" />
      </bpmndi:BPMNShape>
      <bpmndi:BPMNShape id="EndEvent_1pxdd1k_di" bpmnElement="EndEvent_1pxdd1k">
        <dc:Bounds x="972" y="279" width="36" height="36" />
        <bpmndi:BPMNLabel>
          <dc:Bounds x="975" y="322" width="30" height="14" />
        </bpmndi:BPMNLabel>
      </bpmndi:BPMNShape>
      <bpmndi:BPMNShape id="Event_1cptoky_di" bpmnElement="Event_1cptoky">
        <dc:Bounds x="492" y="279" width="36" height="36" />
      </bpmndi:BPMNShape>
      <bpmndi:BPMNShape id="Event_0w7y6jt_di" bpmnElement="Event_0w7y6jt">
        <dc:Bounds x="592" y="279" width="36" height="36" />
      </bpmndi:BPMNShape>
      <bpmndi:BPMNShape id="Activity_0wvrf60_di" bpmnElement="Activity_0bekv98">
        <dc:Bounds x="680" y="257" width="100" height="80" />
      </bpmndi:BPMNShape>
      <bpmndi:BPMNShape id="TextAnnotation_0awc0mf_di" bpmnElement="TextAnnotation_0awc0mf">
        <dc:Bounds x="160" y="154" width="160" height="40" />
      </bpmndi:BPMNShape>
      <bpmndi:BPMNShape id="TextAnnotation_1vjflrc_di" bpmnElement="TextAnnotation_1vjflrc">
        <dc:Bounds x="330" y="103" width="120" height="68" />
      </bpmndi:BPMNShape>
      <bpmndi:BPMNShape id="TextAnnotation_18mql5m_di" bpmnElement="TextAnnotation_18mql5m">
        <dc:Bounds x="816" y="140" width="128" height="68" />
      </bpmndi:BPMNShape>
      <bpmndi:BPMNShape id="TextAnnotation_06yt33r_di" bpmnElement="TextAnnotation_06yt33r">
        <dc:Bounds x="460" y="133" width="120" height="68" />
      </bpmndi:BPMNShape>
      <bpmndi:BPMNShape id="TextAnnotation_0dqtqab_di" bpmnElement="TextAnnotation_0dqtqab">
        <dc:Bounds x="570" y="80" width="170" height="68" />
      </bpmndi:BPMNShape>
      <bpmndi:BPMNShape id="TextAnnotation_02eute1_di" bpmnElement="TextAnnotation_02eute1">
        <dc:Bounds x="690" y="160" width="100" height="82" />
      </bpmndi:BPMNShape>
      <bpmndi:BPMNEdge id="Association_0hwix5o_di" bpmnElement="Association_0hwix5o">
        <di:waypoint x="253" y="280" />
        <di:waypoint x="236" y="194" />
      </bpmndi:BPMNEdge>
      <bpmndi:BPMNEdge id="Association_1uohovd_di" bpmnElement="Association_1uohovd">
        <di:waypoint x="384" y="257" />
        <di:waypoint x="393" y="171" />
      </bpmndi:BPMNEdge>
      <bpmndi:BPMNEdge id="Association_1yz0l60_di" bpmnElement="Association_1yz0l60">
        <di:waypoint x="880" y="257" />
        <di:waypoint x="878" y="208" />
      </bpmndi:BPMNEdge>
      <bpmndi:BPMNEdge id="Association_057this_di" bpmnElement="Association_057this">
        <di:waypoint x="510" y="279" />
        <di:waypoint x="510" y="201" />
      </bpmndi:BPMNEdge>
      <bpmndi:BPMNEdge id="Association_189jawh_di" bpmnElement="Association_189jawh">
        <di:waypoint x="733" y="257" />
        <di:waypoint x="735" y="242" />
      </bpmndi:BPMNEdge>
      <bpmndi:BPMNEdge id="Association_0ahotq6_di" bpmnElement="Association_0ahotq6">
        <di:waypoint x="611" y="279" />
        <di:waypoint x="619" y="148" />
      </bpmndi:BPMNEdge>
<<<<<<< HEAD
      <bpmndi:BPMNEdge id="Association_0eldy4r_di" bpmnElement="Association_0eldy4r">
        <di:waypoint x="1001" y="283" />
        <di:waypoint x="1030" y="244" />
=======
      <bpmndi:BPMNEdge id="Association_0xfwgko_di" bpmnElement="Association_0xfwgko">
        <di:waypoint x="994" y="280" />
        <di:waypoint x="1009" y="208" />
>>>>>>> 87b33620
      </bpmndi:BPMNEdge>
    </bpmndi:BPMNPlane>
  </bpmndi:BPMNDiagram>
</bpmn:definitions><|MERGE_RESOLUTION|>--- conflicted
+++ resolved
@@ -74,19 +74,6 @@
     </bpmn:textAnnotation>
     <bpmn:association id="Association_189jawh" sourceRef="Activity_0bekv98" targetRef="TextAnnotation_02eute1" />
     <bpmn:association id="Association_0ahotq6" sourceRef="Event_0w7y6jt" targetRef="TextAnnotation_0dqtqab" />
-<<<<<<< HEAD
-    <bpmn:textAnnotation id="TextAnnotation_1h8bt4i">
-      <bpmn:text>rexflow:
-  service:
-    host: events</bpmn:text>
-    </bpmn:textAnnotation>
-    <bpmn:association id="Association_0eldy4r" sourceRef="EndEvent_1pxdd1k" targetRef="TextAnnotation_1h8bt4i" />
-  </bpmn:process>
-  <bpmndi:BPMNDiagram id="BPMNDiagram_1">
-    <bpmndi:BPMNPlane id="BPMNPlane_1" bpmnElement="Underpants">
-      <bpmndi:BPMNShape id="TextAnnotation_1h8bt4i_di" bpmnElement="TextAnnotation_1h8bt4i">
-        <dc:Bounds x="1010" y="190" width="100" height="54" />
-=======
     <bpmn:textAnnotation id="TextAnnotation_1ov6vvr">
       <bpmn:text>rexflow:
   service:
@@ -98,7 +85,6 @@
     <bpmndi:BPMNPlane id="BPMNPlane_1" bpmnElement="Underpants">
       <bpmndi:BPMNShape id="TextAnnotation_1ov6vvr_di" bpmnElement="TextAnnotation_1ov6vvr">
         <dc:Bounds x="970" y="140" width="100" height="68" />
->>>>>>> 87b33620
       </bpmndi:BPMNShape>
       <bpmndi:BPMNEdge id="Flow_09ozihg_di" bpmnElement="Flow_09ozihg">
         <di:waypoint x="628" y="297" />
@@ -189,15 +175,9 @@
         <di:waypoint x="611" y="279" />
         <di:waypoint x="619" y="148" />
       </bpmndi:BPMNEdge>
-<<<<<<< HEAD
-      <bpmndi:BPMNEdge id="Association_0eldy4r_di" bpmnElement="Association_0eldy4r">
-        <di:waypoint x="1001" y="283" />
-        <di:waypoint x="1030" y="244" />
-=======
       <bpmndi:BPMNEdge id="Association_0xfwgko_di" bpmnElement="Association_0xfwgko">
         <di:waypoint x="994" y="280" />
         <di:waypoint x="1009" y="208" />
->>>>>>> 87b33620
       </bpmndi:BPMNEdge>
     </bpmndi:BPMNPlane>
   </bpmndi:BPMNDiagram>
