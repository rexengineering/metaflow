--- conflicted
+++ resolved
@@ -6,13 +6,9 @@
 
 function findall()
   {
-<<<<<<< HEAD
   objtype=$1
   shift
   kubectl get $objtype "$@" | grep -E '(start-|end-|under|default-up|catch|throw|test|collect|sauce|did-apply|profit|pgateway-test-one|pgateway-did-apply|pgateway-splitter1|pgateway-combiner1|task0|task1|task2|task3|start-ptest|end-finish)' | cut -d ' ' -f1
-=======
-  kubectl get $1 | grep -E '(start-|end-|under|default-up|catch|throw|test|collect|sauce|did-apply|profit)' | cut -d ' ' -f1
->>>>>>> b39037bb
   }
 
 function cleanup-namespace()
