<?xml version="1.0" encoding="UTF-8"?>
<bpmn:definitions xmlns:bpmn="http://www.omg.org/spec/BPMN/20100524/MODEL" xmlns:bpmndi="http://www.omg.org/spec/BPMN/20100524/DI" xmlns:dc="http://www.omg.org/spec/DD/20100524/DC" xmlns:zeebe="http://camunda.org/schema/zeebe/1.0" xmlns:di="http://www.omg.org/spec/DD/20100524/DI" id="Definitions_0d4zc4f" targetNamespace="http://bpmn.io/schema/bpmn" exporter="Zeebe Modeler" exporterVersion="0.10.0">
  <bpmn:process id="Underpants" isExecutable="true">
    <bpmn:startEvent id="StartEvent_1" name="Start">
      <bpmn:outgoing>SequenceFlow_190n0mt</bpmn:outgoing>
    </bpmn:startEvent>
    <bpmn:sequenceFlow id="SequenceFlow_190n0mt" sourceRef="StartEvent_1" targetRef="Task_1dqvybv" />
    <bpmn:serviceTask id="Task_1dqvybv" name="Collect underpants">
      <bpmn:extensionElements>
        <zeebe:taskDefinition type="collect" />
      </bpmn:extensionElements>
      <bpmn:incoming>SequenceFlow_190n0mt</bpmn:incoming>
      <bpmn:outgoing>SequenceFlow_0y9yafp</bpmn:outgoing>
    </bpmn:serviceTask>
    <bpmn:sequenceFlow id="SequenceFlow_0y9yafp" sourceRef="Task_1dqvybv" targetRef="Task_1nyu98k" />
    <bpmn:serviceTask id="Task_1mrtiy4" name="Profit!">
      <bpmn:extensionElements>
        <zeebe:taskDefinition type="profit" />
      </bpmn:extensionElements>
      <bpmn:incoming>SequenceFlow_0wlepjp</bpmn:incoming>
      <bpmn:outgoing>SequenceFlow_16qxrei</bpmn:outgoing>
    </bpmn:serviceTask>
    <bpmn:endEvent id="EndEvent_1pxdd1k" name="Finish">
      <bpmn:incoming>SequenceFlow_16qxrei</bpmn:incoming>
    </bpmn:endEvent>
    <bpmn:sequenceFlow id="SequenceFlow_16qxrei" sourceRef="Task_1mrtiy4" targetRef="EndEvent_1pxdd1k" />
    <bpmn:serviceTask id="Task_1nyu98k" name="Dot dot dot...">
      <bpmn:extensionElements>
        <zeebe:taskDefinition type="secret-sauce" />
      </bpmn:extensionElements>
      <bpmn:incoming>SequenceFlow_0y9yafp</bpmn:incoming>
      <bpmn:outgoing>SequenceFlow_0wlepjp</bpmn:outgoing>
    </bpmn:serviceTask>
    <bpmn:sequenceFlow id="SequenceFlow_0wlepjp" sourceRef="Task_1nyu98k" targetRef="Task_1mrtiy4" />
    <bpmn:textAnnotation id="TextAnnotation_0awc0mf">
      <bpmn:text>rexflow:
    id: underpants
    namespace: default
    namespace_shared: true</bpmn:text>
    </bpmn:textAnnotation>
    <bpmn:association id="Association_0hwix5o" sourceRef="StartEvent_1" targetRef="TextAnnotation_0awc0mf" />
    <bpmn:textAnnotation id="TextAnnotation_1vjflrc">
      <bpmn:text>rexflow:
    service:
        host: collect
        port: 5000</bpmn:text>
    </bpmn:textAnnotation>
    <bpmn:association id="Association_1uohovd" sourceRef="Task_1dqvybv" targetRef="TextAnnotation_1vjflrc" />
    <bpmn:textAnnotation id="TextAnnotation_04roe2e">
      <bpmn:text>rexflow:
    service:
        host: secret-sauce
        port: 5000</bpmn:text>
    </bpmn:textAnnotation>
    <bpmn:association id="Association_1i25pe6" sourceRef="Task_1nyu98k" targetRef="TextAnnotation_04roe2e" />
    <bpmn:textAnnotation id="TextAnnotation_18mql5m">
      <bpmn:text>rexflow:
    service:
        host: profit
        port: 5000</bpmn:text>
    </bpmn:textAnnotation>
    <bpmn:association id="Association_1yz0l60" sourceRef="Task_1mrtiy4" targetRef="TextAnnotation_18mql5m" />
    <bpmn:textAnnotation id="TextAnnotation_1mjdove">
      <bpmn:text>rexflow:
  service:
<<<<<<< HEAD
    host: default-up</bpmn:text>
=======
    host: gnomes</bpmn:text>
>>>>>>> 5f2cd8e6
    </bpmn:textAnnotation>
    <bpmn:association id="Association_03vo1zv" sourceRef="EndEvent_1pxdd1k" targetRef="TextAnnotation_1mjdove" />
  </bpmn:process>
  <bpmndi:BPMNDiagram id="BPMNDiagram_1">
    <bpmndi:BPMNPlane id="BPMNPlane_1" bpmnElement="Underpants">
<<<<<<< HEAD
      <bpmndi:BPMNShape id="TextAnnotation_1mjdove_di" bpmnElement="TextAnnotation_1mjdove">
        <dc:Bounds x="790" y="130" width="100" height="68" />
      </bpmndi:BPMNShape>
=======
>>>>>>> 5f2cd8e6
      <bpmndi:BPMNEdge id="SequenceFlow_0wlepjp_di" bpmnElement="SequenceFlow_0wlepjp">
        <di:waypoint x="530" y="237" />
        <di:waypoint x="590" y="237" />
      </bpmndi:BPMNEdge>
      <bpmndi:BPMNEdge id="SequenceFlow_16qxrei_di" bpmnElement="SequenceFlow_16qxrei">
        <di:waypoint x="690" y="237" />
        <di:waypoint x="752" y="237" />
      </bpmndi:BPMNEdge>
      <bpmndi:BPMNEdge id="SequenceFlow_0y9yafp_di" bpmnElement="SequenceFlow_0y9yafp">
        <di:waypoint x="370" y="237" />
        <di:waypoint x="430" y="237" />
      </bpmndi:BPMNEdge>
      <bpmndi:BPMNEdge id="SequenceFlow_190n0mt_di" bpmnElement="SequenceFlow_190n0mt">
        <di:waypoint x="215" y="237" />
        <di:waypoint x="270" y="237" />
      </bpmndi:BPMNEdge>
      <bpmndi:BPMNShape id="_BPMNShape_StartEvent_2" bpmnElement="StartEvent_1">
        <dc:Bounds x="179" y="219" width="36" height="36" />
        <bpmndi:BPMNLabel>
          <dc:Bounds x="185" y="262" width="24" height="14" />
        </bpmndi:BPMNLabel>
      </bpmndi:BPMNShape>
      <bpmndi:BPMNShape id="ServiceTask_0ogjpx6_di" bpmnElement="Task_1dqvybv">
        <dc:Bounds x="270" y="197" width="100" height="80" />
      </bpmndi:BPMNShape>
      <bpmndi:BPMNShape id="ServiceTask_0hj12ju_di" bpmnElement="Task_1mrtiy4">
        <dc:Bounds x="590" y="197" width="100" height="80" />
      </bpmndi:BPMNShape>
      <bpmndi:BPMNShape id="EndEvent_1pxdd1k_di" bpmnElement="EndEvent_1pxdd1k">
        <dc:Bounds x="752" y="219" width="36" height="36" />
        <bpmndi:BPMNLabel>
          <dc:Bounds x="755" y="262" width="30" height="14" />
        </bpmndi:BPMNLabel>
      </bpmndi:BPMNShape>
      <bpmndi:BPMNShape id="ServiceTask_0n790cu_di" bpmnElement="Task_1nyu98k">
        <dc:Bounds x="430" y="197" width="100" height="80" />
      </bpmndi:BPMNShape>
      <bpmndi:BPMNShape id="TextAnnotation_0awc0mf_di" bpmnElement="TextAnnotation_0awc0mf">
        <dc:Bounds x="124" y="80" width="160" height="82" />
      </bpmndi:BPMNShape>
      <bpmndi:BPMNShape id="TextAnnotation_1vjflrc_di" bpmnElement="TextAnnotation_1vjflrc">
        <dc:Bounds x="340" y="80" width="120" height="68" />
      </bpmndi:BPMNShape>
      <bpmndi:BPMNShape id="TextAnnotation_04roe2e_di" bpmnElement="TextAnnotation_04roe2e">
        <dc:Bounds x="470" y="73" width="136" height="81" />
      </bpmndi:BPMNShape>
      <bpmndi:BPMNShape id="TextAnnotation_18mql5m_di" bpmnElement="TextAnnotation_18mql5m">
        <dc:Bounds x="640" y="87" width="128" height="68" />
      </bpmndi:BPMNShape>
<<<<<<< HEAD
=======
      <bpmndi:BPMNShape id="TextAnnotation_1mjdove_di" bpmnElement="TextAnnotation_1mjdove">
        <dc:Bounds x="790" y="130" width="100" height="54" />
      </bpmndi:BPMNShape>
>>>>>>> 5f2cd8e6
      <bpmndi:BPMNEdge id="Association_0hwix5o_di" bpmnElement="Association_0hwix5o">
        <di:waypoint x="196" y="219" />
        <di:waypoint x="196" y="162" />
      </bpmndi:BPMNEdge>
      <bpmndi:BPMNEdge id="Association_1uohovd_di" bpmnElement="Association_1uohovd">
        <di:waypoint x="348" y="197" />
        <di:waypoint x="382" y="148" />
      </bpmndi:BPMNEdge>
      <bpmndi:BPMNEdge id="Association_1i25pe6_di" bpmnElement="Association_1i25pe6">
        <di:waypoint x="497" y="197" />
        <di:waypoint x="515" y="154" />
      </bpmndi:BPMNEdge>
      <bpmndi:BPMNEdge id="Association_1yz0l60_di" bpmnElement="Association_1yz0l60">
        <di:waypoint x="663" y="197" />
        <di:waypoint x="686" y="155" />
      </bpmndi:BPMNEdge>
      <bpmndi:BPMNEdge id="Association_03vo1zv_di" bpmnElement="Association_03vo1zv">
        <di:waypoint x="781" y="223" />
<<<<<<< HEAD
        <di:waypoint x="800" y="198" />
=======
        <di:waypoint x="811" y="184" />
>>>>>>> 5f2cd8e6
      </bpmndi:BPMNEdge>
    </bpmndi:BPMNPlane>
  </bpmndi:BPMNDiagram>
</bpmn:definitions><|MERGE_RESOLUTION|>--- conflicted
+++ resolved
@@ -63,22 +63,12 @@
     <bpmn:textAnnotation id="TextAnnotation_1mjdove">
       <bpmn:text>rexflow:
   service:
-<<<<<<< HEAD
-    host: default-up</bpmn:text>
-=======
     host: gnomes</bpmn:text>
->>>>>>> 5f2cd8e6
     </bpmn:textAnnotation>
     <bpmn:association id="Association_03vo1zv" sourceRef="EndEvent_1pxdd1k" targetRef="TextAnnotation_1mjdove" />
   </bpmn:process>
   <bpmndi:BPMNDiagram id="BPMNDiagram_1">
     <bpmndi:BPMNPlane id="BPMNPlane_1" bpmnElement="Underpants">
-<<<<<<< HEAD
-      <bpmndi:BPMNShape id="TextAnnotation_1mjdove_di" bpmnElement="TextAnnotation_1mjdove">
-        <dc:Bounds x="790" y="130" width="100" height="68" />
-      </bpmndi:BPMNShape>
-=======
->>>>>>> 5f2cd8e6
       <bpmndi:BPMNEdge id="SequenceFlow_0wlepjp_di" bpmnElement="SequenceFlow_0wlepjp">
         <di:waypoint x="530" y="237" />
         <di:waypoint x="590" y="237" />
@@ -128,12 +118,9 @@
       <bpmndi:BPMNShape id="TextAnnotation_18mql5m_di" bpmnElement="TextAnnotation_18mql5m">
         <dc:Bounds x="640" y="87" width="128" height="68" />
       </bpmndi:BPMNShape>
-<<<<<<< HEAD
-=======
       <bpmndi:BPMNShape id="TextAnnotation_1mjdove_di" bpmnElement="TextAnnotation_1mjdove">
         <dc:Bounds x="790" y="130" width="100" height="54" />
       </bpmndi:BPMNShape>
->>>>>>> 5f2cd8e6
       <bpmndi:BPMNEdge id="Association_0hwix5o_di" bpmnElement="Association_0hwix5o">
         <di:waypoint x="196" y="219" />
         <di:waypoint x="196" y="162" />
@@ -152,11 +139,7 @@
       </bpmndi:BPMNEdge>
       <bpmndi:BPMNEdge id="Association_03vo1zv_di" bpmnElement="Association_03vo1zv">
         <di:waypoint x="781" y="223" />
-<<<<<<< HEAD
-        <di:waypoint x="800" y="198" />
-=======
         <di:waypoint x="811" y="184" />
->>>>>>> 5f2cd8e6
       </bpmndi:BPMNEdge>
     </bpmndi:BPMNPlane>
   </bpmndi:BPMNDiagram>
