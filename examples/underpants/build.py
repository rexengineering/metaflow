--- conflicted
+++ resolved
@@ -18,12 +18,8 @@
 ENV SLEEP_TIME {}
 '''
 
-<<<<<<< HEAD
-SERVER_MODES = {'collect', 'secret_sauce', 'unreliable_sauce', 'profit'}
-=======
-SERVER_MODES = {'collect', 'secret-sauce', 'profit'}
+SERVER_MODES = {'collect', 'secret-sauce', 'profit', 'unreliable-sauce'}
 SLEEP_TIME = 0
->>>>>>> ac2cf266
 
 if __name__ == '__main__':
     if '--clean' in sys.argv:
