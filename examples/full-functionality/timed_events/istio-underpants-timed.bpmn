<?xml version="1.0" encoding="UTF-8"?>
<bpmn:definitions xmlns:bpmn="http://www.omg.org/spec/BPMN/20100524/MODEL" xmlns:bpmndi="http://www.omg.org/spec/BPMN/20100524/DI" xmlns:dc="http://www.omg.org/spec/DD/20100524/DC" xmlns:di="http://www.omg.org/spec/DD/20100524/DI" xmlns:xsi="http://www.w3.org/2001/XMLSchema-instance" xmlns:zeebe="http://camunda.org/schema/zeebe/1.0" id="Definitions_0d4zc4f" targetNamespace="http://bpmn.io/schema/bpmn" exporter="Camunda Modeler" exporterVersion="4.5.0">
  <bpmn:process id="Underpants" isExecutable="true">
    <bpmn:startEvent id="StartEvent_1" name="start-underpants">
      <bpmn:outgoing>SequenceFlow_190n0mt</bpmn:outgoing>
    </bpmn:startEvent>
    <bpmn:sequenceFlow id="SequenceFlow_190n0mt" sourceRef="StartEvent_1" targetRef="Task_1dqvybv" />
    <bpmn:serviceTask id="Task_1dqvybv" name="Collect underpants">
      <bpmn:extensionElements>
        <zeebe:taskDefinition type="collect" />
      </bpmn:extensionElements>
      <bpmn:incoming>SequenceFlow_190n0mt</bpmn:incoming>
      <bpmn:outgoing>SequenceFlow_0y9yafp</bpmn:outgoing>
    </bpmn:serviceTask>
    <bpmn:sequenceFlow id="SequenceFlow_0y9yafp" sourceRef="Task_1dqvybv" targetRef="Task_1nyu98k" />
    <bpmn:serviceTask id="Task_1mrtiy4" name="Profit!">
      <bpmn:extensionElements>
        <zeebe:taskDefinition type="profit" />
      </bpmn:extensionElements>
      <bpmn:incoming>Flow_0o2g7mu</bpmn:incoming>
      <bpmn:outgoing>SequenceFlow_16qxrei</bpmn:outgoing>
    </bpmn:serviceTask>
    <bpmn:endEvent id="EndEvent_1pxdd1k" name="end-underpants">
      <bpmn:incoming>SequenceFlow_16qxrei</bpmn:incoming>
    </bpmn:endEvent>
    <bpmn:sequenceFlow id="SequenceFlow_16qxrei" sourceRef="Task_1mrtiy4" targetRef="EndEvent_1pxdd1k" />
    <bpmn:serviceTask id="Task_1nyu98k" name="Dot dot dot...">
      <bpmn:extensionElements>
        <zeebe:taskDefinition type="secret-sauce" />
      </bpmn:extensionElements>
      <bpmn:incoming>SequenceFlow_0y9yafp</bpmn:incoming>
      <bpmn:outgoing>SequenceFlow_0wlepjp</bpmn:outgoing>
    </bpmn:serviceTask>
    <bpmn:sequenceFlow id="SequenceFlow_0wlepjp" sourceRef="Task_1nyu98k" targetRef="Event_0825rw4" />
    <bpmn:intermediateCatchEvent id="Event_0825rw4">
      <bpmn:incoming>SequenceFlow_0wlepjp</bpmn:incoming>
      <bpmn:outgoing>Flow_0o2g7mu</bpmn:outgoing>
      <bpmn:timerEventDefinition id="TimerEventDefinition_0370jag">
<<<<<<< HEAD
        <bpmn:timeDuration xsi:type="bpmn:tFormalExpression">PT30S</bpmn:timeDuration>
=======
        <bpmn:timeDuration xsi:type="bpmn:tFormalExpression">PT1H</bpmn:timeDuration>
>>>>>>> 378dacce
      </bpmn:timerEventDefinition>
    </bpmn:intermediateCatchEvent>
    <bpmn:sequenceFlow id="Flow_0o2g7mu" sourceRef="Event_0825rw4" targetRef="Task_1mrtiy4" />
    <bpmn:textAnnotation id="TextAnnotation_1vjflrc">
      <bpmn:text>rexflow:
    service:
        host: collect
        port: 5000</bpmn:text>
    </bpmn:textAnnotation>
    <bpmn:association id="Association_1uohovd" sourceRef="Task_1dqvybv" targetRef="TextAnnotation_1vjflrc" />
    <bpmn:textAnnotation id="TextAnnotation_04roe2e">
      <bpmn:text>rexflow:
    service:
        host: secret-sauce
        port: 5000</bpmn:text>
    </bpmn:textAnnotation>
    <bpmn:association id="Association_1i25pe6" sourceRef="Task_1nyu98k" targetRef="TextAnnotation_04roe2e" />
    <bpmn:textAnnotation id="TextAnnotation_18mql5m">
      <bpmn:text>rexflow:
    service:
        host: profit
        port: 5000</bpmn:text>
    </bpmn:textAnnotation>
    <bpmn:association id="Association_1yz0l60" sourceRef="Task_1mrtiy4" targetRef="TextAnnotation_18mql5m" />
  </bpmn:process>
  <bpmndi:BPMNDiagram id="BPMNDiagram_1">
    <bpmndi:BPMNPlane id="BPMNPlane_1" bpmnElement="Underpants">
      <bpmndi:BPMNEdge id="SequenceFlow_0wlepjp_di" bpmnElement="SequenceFlow_0wlepjp">
        <di:waypoint x="530" y="237" />
        <di:waypoint x="592" y="237" />
      </bpmndi:BPMNEdge>
      <bpmndi:BPMNEdge id="SequenceFlow_16qxrei_di" bpmnElement="SequenceFlow_16qxrei">
        <di:waypoint x="790" y="237" />
        <di:waypoint x="842" y="237" />
      </bpmndi:BPMNEdge>
      <bpmndi:BPMNEdge id="SequenceFlow_0y9yafp_di" bpmnElement="SequenceFlow_0y9yafp">
        <di:waypoint x="370" y="237" />
        <di:waypoint x="430" y="237" />
      </bpmndi:BPMNEdge>
      <bpmndi:BPMNEdge id="SequenceFlow_190n0mt_di" bpmnElement="SequenceFlow_190n0mt">
        <di:waypoint x="215" y="237" />
        <di:waypoint x="270" y="237" />
      </bpmndi:BPMNEdge>
      <bpmndi:BPMNEdge id="Flow_0o2g7mu_di" bpmnElement="Flow_0o2g7mu">
        <di:waypoint x="628" y="237" />
        <di:waypoint x="690" y="237" />
      </bpmndi:BPMNEdge>
      <bpmndi:BPMNShape id="_BPMNShape_StartEvent_2" bpmnElement="StartEvent_1">
        <dc:Bounds x="179" y="219" width="36" height="36" />
        <bpmndi:BPMNLabel>
          <dc:Bounds x="157" y="262" width="81" height="14" />
        </bpmndi:BPMNLabel>
      </bpmndi:BPMNShape>
      <bpmndi:BPMNShape id="ServiceTask_0ogjpx6_di" bpmnElement="Task_1dqvybv">
        <dc:Bounds x="270" y="197" width="100" height="80" />
      </bpmndi:BPMNShape>
      <bpmndi:BPMNShape id="ServiceTask_0hj12ju_di" bpmnElement="Task_1mrtiy4">
        <dc:Bounds x="690" y="197" width="100" height="80" />
      </bpmndi:BPMNShape>
      <bpmndi:BPMNShape id="EndEvent_1pxdd1k_di" bpmnElement="EndEvent_1pxdd1k">
        <dc:Bounds x="842" y="219" width="36" height="36" />
        <bpmndi:BPMNLabel>
          <dc:Bounds x="821" y="262" width="78" height="14" />
        </bpmndi:BPMNLabel>
      </bpmndi:BPMNShape>
      <bpmndi:BPMNShape id="ServiceTask_0n790cu_di" bpmnElement="Task_1nyu98k">
        <dc:Bounds x="430" y="197" width="100" height="80" />
      </bpmndi:BPMNShape>
      <bpmndi:BPMNShape id="TextAnnotation_1vjflrc_di" bpmnElement="TextAnnotation_1vjflrc">
        <dc:Bounds x="340" y="80" width="120" height="68" />
      </bpmndi:BPMNShape>
      <bpmndi:BPMNShape id="TextAnnotation_04roe2e_di" bpmnElement="TextAnnotation_04roe2e">
        <dc:Bounds x="470" y="73" width="136" height="81" />
      </bpmndi:BPMNShape>
      <bpmndi:BPMNShape id="TextAnnotation_18mql5m_di" bpmnElement="TextAnnotation_18mql5m">
        <dc:Bounds x="640" y="87" width="128" height="68" />
      </bpmndi:BPMNShape>
      <bpmndi:BPMNShape id="Event_0btveyq_di" bpmnElement="Event_0825rw4">
        <dc:Bounds x="592" y="219" width="36" height="36" />
      </bpmndi:BPMNShape>
      <bpmndi:BPMNEdge id="Association_1uohovd_di" bpmnElement="Association_1uohovd">
        <di:waypoint x="348" y="197" />
        <di:waypoint x="382" y="148" />
      </bpmndi:BPMNEdge>
      <bpmndi:BPMNEdge id="Association_1i25pe6_di" bpmnElement="Association_1i25pe6">
        <di:waypoint x="497" y="197" />
        <di:waypoint x="515" y="154" />
      </bpmndi:BPMNEdge>
      <bpmndi:BPMNEdge id="Association_1yz0l60_di" bpmnElement="Association_1yz0l60">
        <di:waypoint x="728" y="197" />
        <di:waypoint x="715" y="155" />
      </bpmndi:BPMNEdge>
    </bpmndi:BPMNPlane>
  </bpmndi:BPMNDiagram>
</bpmn:definitions><|MERGE_RESOLUTION|>--- conflicted
+++ resolved
@@ -36,11 +36,7 @@
       <bpmn:incoming>SequenceFlow_0wlepjp</bpmn:incoming>
       <bpmn:outgoing>Flow_0o2g7mu</bpmn:outgoing>
       <bpmn:timerEventDefinition id="TimerEventDefinition_0370jag">
-<<<<<<< HEAD
-        <bpmn:timeDuration xsi:type="bpmn:tFormalExpression">PT30S</bpmn:timeDuration>
-=======
         <bpmn:timeDuration xsi:type="bpmn:tFormalExpression">PT1H</bpmn:timeDuration>
->>>>>>> 378dacce
       </bpmn:timerEventDefinition>
     </bpmn:intermediateCatchEvent>
     <bpmn:sequenceFlow id="Flow_0o2g7mu" sourceRef="Event_0825rw4" targetRef="Task_1mrtiy4" />
