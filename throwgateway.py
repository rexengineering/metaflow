--- conflicted
+++ resolved
@@ -92,14 +92,8 @@
             _shadow_to_kafka(data, headers)
             break
         except Exception:
-<<<<<<< HEAD
-            print(
-                f"failed making a call to {FORWARD_URL} on wf {request.headers[Headers.FLOWID_HEADER]}",
-                flush=True
-=======
             logging.error(
-                f"failed making a call to {FORWARD_URL} on wf {request.headers['x-flow-id']}"
->>>>>>> 4546a181
+                f"failed making a call to {FORWARD_URL} on wf {request.headers[Headers.FLOWID_HEADER]}"
             )
 
     if not success:
