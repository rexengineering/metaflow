--- conflicted
+++ resolved
@@ -1,11 +1,7 @@
 from confluent_kafka import Producer
 import logging
 
-<<<<<<< HEAD
-from quart import request, make_response
-=======
 from quart import request, make_response, jsonify
->>>>>>> 5f2cd8e6
 from urllib.parse import urlparse
 
 import os
@@ -20,10 +16,7 @@
     WorkflowInstanceKeys,
     BStates,
     TRACEID_HEADER,
-<<<<<<< HEAD
-=======
     flow_result,
->>>>>>> 5f2cd8e6
 )
 
 
@@ -161,11 +154,7 @@
                 request.headers['x-rexflow-wf-id'],
                 data
             )
-<<<<<<< HEAD
-        resp = await make_response("For my ally is the Force, and a powerful ally it is.")
-=======
-        resp = await make_response({"status": 200, "msg": ""})
->>>>>>> 5f2cd8e6
+        resp = await make_response(flow_result(0, ""))
 
         if TRACEID_HEADER in request.headers:
             resp.headers[TRACEID_HEADER] = request.headers[TRACEID_HEADER]
