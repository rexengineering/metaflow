import json
import logging
import os
import os.path

from quart import jsonify, request
from ariadne import load_schema_from_path, make_executable_schema
from ariadne.constants import PLAYGROUND_HTML
from ariadne.graphql import graphql_sync

<<<<<<< HEAD
from .prism_api.client import PrismApiClient

from flowlib import executor
=======
from flowlib import executor, user_task
>>>>>>> deb7e1ca
from flowlib.constants import flow_result
from . import graphql_handlers, flowd_api
from .async_service import AsyncService


BASEDIR = os.path.dirname(__file__)

flowd_host = os.environ.get('FLOWD_HOST', 'flowd.rexflow')
env_flowd_port = os.environ.get('FLOWD_PORT', None)
if env_flowd_port is None:
    flowd_port = 9001
elif ':' in env_flowd_port:
    import re
    # inside k8s, FLOWD_PORT has format xxx://xx.xx.xx.xx:xxxx
    # extract the IP and PORT using regex magic
    x = re.search(r'.+://([\d\.]+):(\d+)', env_flowd_port)
    flowd_host = x.group(1)
    flowd_port = int(x.group(2))
else:
    flowd_port = int(env_flowd_port)

logging.info(f'FLOWD address is {flowd_host}:{flowd_port}')

# the Workflow object (created in init_route)
WORKFLOW_DID = os.environ.get('WORKFLOW_DID','tde-15839350')
assert WORKFLOW_DID is not None, 'WORKFLOW_DID not defined in environment - exiting'


BRIDGE_CONFIG = json.loads(os.environ.get('BRIDGE_CONFIG', '{}'))
logging.info(f'My UI bridge configuration is {BRIDGE_CONFIG}')
WORKFLOW_TIDS = list(BRIDGE_CONFIG.keys())
assert len(WORKFLOW_TIDS) > 0, 'Bad BRIDGE_CONFIG defined in environment - exiting'


class REXFlowUIBridge(AsyncService):
    def __init__(self, **kws):
        super().__init__(__name__, **kws)
        self.app.route('/ui', methods=['POST'])(self.ui_route)
        self.app.route('/task/init', methods=['POST'])(self.init_route)
        self.schema = load_schema_from_path(os.path.join(BASEDIR, 'schema'))
        self.graphql_schema = make_executable_schema(
            self.schema,
            graphql_handlers.query,
            graphql_handlers.mutation,
            graphql_handlers.task_mutation,
        )

        self.workflow = flowd_api.Workflow(WORKFLOW_DID, WORKFLOW_TIDS, flowd_host, flowd_port)
        self.workflow.start()

        self.app.route('/graphql', methods=['GET'])(self.graphql_playground)
        self.app.route('/graphql', methods=['POST'])(self.graphql_server)

    async def init_route(self):
        logging.info('Starting init_route()...')
        # TODO: When the WF Instance is created, we want the <instance_path>/user_tasks/<user_task_id> to be set to PENDING (or something like that)
        self.etcd.replace(f'{self.get_instance_etcd_key(request)}state', 'pending', 'initialized')
        import asyncio
        json = await request.get_json()
        loop = asyncio.get_running_loop()
        loop.create_task(self._happy_path(request.headers, json))
        logging.info('Completing init_route() for happy path...')
        return {'status': 200, 'message': f'REXFlow UI Bridge assigned to workflow {WORKFLOW_DID}'}

    async def _happy_path(self, headers, json):
        import requests, functools, asyncio
        logging.info('You have reached the _happy_path() hotline!')

        user_task_id = headers['X-Rexflow-Task-Id']
        assert user_task_id in BRIDGE_CONFIG
        next_tasks = BRIDGE_CONFIG[user_task_id]

        assert len(next_tasks) == 1, "TODO: Handle more than one outbound edge"
        next_task = next_tasks[0]

        try:
            await asyncio.sleep(10)
            my_executor = executor.get_executor()
            loop = asyncio.get_running_loop()
            headers['X-Rexflow-Task-Id'] = next_task['next_task_id_header']
            logging.info(f'headers={headers}')
            get = functools.partial(requests.get, url=next_task['k8s_url'], headers=headers, json=json)
            result = await loop.run_in_executor(my_executor, get)
            logging.info(f'result={result.ok}')
            logging.info(f'result.headers={result.headers}')
            logging.info(f'result.text={repr(result.text)}')
            result.raise_for_status()
        except Exception as exn:
            logging.exception('Happy path is sad...', exc_info=exn)

    def ui_route(self):
        state = self.get_state_from_etcd(request)  # Gets ID from request...
        command = self.get_command_from_request(request)

        # TODO: allow for more flexible state transitions, including multiple SAVE's
        # or potentially a CANCEL.
        if (state, command) == ('initialized', 'forms'):
            return self.get_forms(request)
        elif (state, command) == ('forms_sent', 'save'):
            return self.save_forms(request)
        elif (state, command) == ('forms_saved', 'validate'):
            return self.validate_forms(request)
        elif (state, command) == ('validated', 'complete'):
            return self.completed(request)
        return self.handle_error(request)

    async def user_task(self):
        iid = request.headers['X-flow-id']
        tid = request.headers['X-rexflow-task-id']
        endpoint = self.workflow.get_instance_graphql_uri(iid)
        if not endpoint or not iid.startswith(self.workflow.did):
            return {'status':400, 'message': f'{iid} is not a registered with this server.'}

        # make a graphql call to the endpoint contained in endpoint
        # with the iid and tid to indicate that the user task identified by
        # tid has started and awaiting UI interaction
        result = await PrismApiClient.start_task(endpoint, iid, tid)
        return {'status': 200, 'message': json.dumps(result)}

    async def complete(self):
        iid = request.headers['X-flow-id']
        endpoint = self.workflow.get_instance_graphql_uri(iid)
        if not endpoint or not iid.startswith(self.workflow.did):
            return {'status':400, 'message': f'{iid} is not a registered with this server.'}

        # make a graphql call to the endpoint contained in endpoint
        # with the iid to indicate that the workflow instance has completed
        result = await PrismApiClient.complete_workflow(endpoint, iid)
        return {'status': 200, 'message': json.dumps(result)}

    def graphql_playground(self):
        return PLAYGROUND_HTML, 200

    async def graphql_server(self):
        global request
        data = await request.get_json()
        logging.info(request, data)
        success, result = graphql_sync(
            self.graphql_schema,
            data,
            context_value = {'request':request, 'workflow': self.workflow},
            debug=self.app.debug
        )
        status_code = 200 if success else 400
        return jsonify(result), status_code

    def get_state_from_etcd(self, request):
        raise NotImplementedError('Lazy developer error!')

    def get_command_from_request(self, request):
        raise NotImplementedError('Lazy developer error!')

    def get_forms(self, request):
        raise NotImplementedError('Lazy developer error!')

    def save_forms(self, request):
        raise NotImplementedError('Lazy developer error!')

    def validate_forms(self, request):
        raise NotImplementedError('Lazy developer error!')

    def completed(self, request):
        raise NotImplementedError('Lazy developer error!')

    def handle_error(self, request):
        return flow_result(-1, 'Error: Invalid command!')

    def get_callback(self, request):
        '''Can return one of the 4 verbs: Forms/save/validate/complete
        '''
        pass

    def actual_handler(self, local_request):
        environment = local_request.json()
        # FIXME: The forms shouldn't be a property of the instance, rather they
        # should be a property of the deployment.
        environment.update(self.get_etcd_value(local_request, 'forms'))
        return flow_result(0, 'Ok', **environment)<|MERGE_RESOLUTION|>--- conflicted
+++ resolved
@@ -8,13 +8,10 @@
 from ariadne.constants import PLAYGROUND_HTML
 from ariadne.graphql import graphql_sync
 
-<<<<<<< HEAD
 from .prism_api.client import PrismApiClient
 
 from flowlib import executor
-=======
 from flowlib import executor, user_task
->>>>>>> deb7e1ca
 from flowlib.constants import flow_result
 from . import graphql_handlers, flowd_api
 from .async_service import AsyncService
