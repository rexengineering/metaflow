import logging
import socket

import kubernetes.client
import kubernetes.client.rest
import os

from . import specs

def wrap_api_call(api_call):
    def _wrapped_api_call(*args, **kws):
        result = None
        try:
            result = api_call(*args, **kws)
        except kubernetes.client.rest.ApiException as exn:
            # a 404 usually indicates that istio is not active on the k8s cluster
            if exn.status == 404:
                logging.error('\n***\n*** Is istio installed? istioctl install --set profile=demo\n***')
            logging.exception(exn)
        return result
    return _wrapped_api_call

class Deployer:
    def __init__(self):
        self.core_v1 = kubernetes.client.CoreV1Api()
        self.create_namespace = wrap_api_call(self.core_v1.create_namespace)
        self.delete_namespace = wrap_api_call(self.core_v1.delete_namespace)
        self.create_namespaced_service_account = wrap_api_call(
            self.core_v1.create_namespaced_service_account)
        self.delete_namespaced_service_account = wrap_api_call(
            self.core_v1.delete_namespaced_service_account)
        self.create_namespaced_service = wrap_api_call(
            self.core_v1.create_namespaced_service)
        self.delete_namespaced_service = wrap_api_call(
            self.core_v1.delete_namespaced_service)
        self.apps_v1 = kubernetes.client.AppsV1Api()
        self.create_namespaced_deployment = wrap_api_call(
            self.apps_v1.create_namespaced_deployment)
        self.delete_namespaced_deployment = wrap_api_call(
            self.apps_v1.delete_namespaced_deployment)
        self.rbac_v1 = kubernetes.client.RbacAuthorizationV1Api()
        self.create_namespaced_role_binding = wrap_api_call(
            self.rbac_v1.create_namespaced_role_binding)
        self.delete_namespaced_role_binding = wrap_api_call(
            self.rbac_v1.delete_namespaced_role_binding)
        self.custom_api = kubernetes.client.CustomObjectsApi()
        self.create_namespaced_custom_object = wrap_api_call(
            self.custom_api.create_namespaced_custom_object)
        self.delete_namespaced_custom_object = wrap_api_call(
            self.custom_api.delete_namespaced_custom_object)

    def create(self, _):
        self.create_namespace(specs.rexflow_namespace_spec)
        # ETCD
        self.create_namespaced_service_account(
            'rexflow', specs.etcd_service_acct_spec)
        self.create_namespaced_service(
            'rexflow', specs.etcd_service_specs)
        self.create_namespaced_deployment(
            'rexflow', specs.etcd_deployment_spec)
        # flowd
        self.create_namespaced_service_account(
            'rexflow', specs.flowd_service_acct_spec)
        self.create_namespaced_service(
            'default', specs.flowd_service_specs['default'])
        self.create_namespaced_service(
            'rexflow', specs.flowd_service_specs['rexflow'])
        self.create_namespaced_deployment(
            'rexflow', specs.mk_flowd_deployment_spec('rexflow-etcd.rexflow'))
        self.create_namespaced_role_binding(
            'default', specs.flowd_edit_default_spec)
        # healthd
        self.create_namespaced_service_account(
            'rexflow', specs.healthd_service_acct_spec)
        self.create_namespaced_service(
            'rexflow', specs.healthd_service_spec)
        self.create_namespaced_deployment(
<<<<<<< HEAD
            'rexflow', specs.mk_healthd_deployment_spec('rexflow-etcd.rexflow'))
=======
            'rexflow', specs.mk_healthd_deployment_spec('rexflow-etcd'))
        self.create_namespaced_role_binding(
            'default', specs.healthd_edit_default_spec)
>>>>>>> 2406dee8
        # Gateway and virtual services
        self.create_namespaced_custom_object(
            'networking.istio.io', 'v1alpha3', 'default', 'gateways',
            specs.rexflow_gateway_spec)
        self.create_namespaced_custom_object(
            'networking.istio.io', 'v1alpha3', 'default', 'virtualservices',
            specs.flowd_virtual_service_spec)
        self.create_namespaced_custom_object(
            'networking.istio.io', 'v1alpha3', 'default', 'virtualservices',
            specs.healthd_virtual_service_spec)

        os.system("kubectl create ns kafka")
        os.system("kubectl apply -f 'https://strimzi.io/install/latest?namespace=kafka' -n kafka")
        os.system("kubectl apply -f https://strimzi.io/examples/latest/kafka/kafka-persistent-single.yaml -n kafka ")

    def delete(self, _):
        self.delete_namespaced_custom_object(
            'networking.istio.io', 'v1alpha3', 'default', 'virtualservices',
            'healthd')
        self.delete_namespaced_custom_object(
            'networking.istio.io', 'v1alpha3', 'default', 'virtualservices',
            'flowd')
        self.delete_namespaced_custom_object(
            'networking.istio.io', 'v1alpha3', 'default', 'gateways',
            'rexflow-gateway')
        self.delete_namespaced_service('flowd', 'default')
        self.delete_namespaced_service('flowd', 'rexflow')
        self.delete_namespaced_deployment('flowd', 'rexflow')
        self.delete_namespaced_service('healthd', 'rexflow')
        self.delete_namespaced_deployment('healthd', 'rexflow')
        self.delete_namespaced_role_binding('flowd-edit-default', 'default')
        self.delete_namespaced_role_binding('healthd-edit-default', 'default')
        self.delete_namespaced_service_account('healthd', 'rexflow')
        self.delete_namespaced_service_account('flowd', 'rexflow')
        self.delete_namespaced_service('rexflow-etcd', 'rexflow')
        self.delete_namespaced_deployment('rexflow-etcd', 'rexflow')
        self.delete_namespaced_service_account('rexflow-etcd', 'rexflow')
        self.delete_namespace('rexflow')

        os.system("kubectl delete -f https://strimzi.io/examples/latest/kafka/kafka-persistent-single.yaml -n kafka ")
        os.system("kubectl delete -f 'https://strimzi.io/install/latest?namespace=kafka' -n kafka")
        os.system("kubectl delete ns kafka")
<|MERGE_RESOLUTION|>--- conflicted
+++ resolved
@@ -75,13 +75,9 @@
         self.create_namespaced_service(
             'rexflow', specs.healthd_service_spec)
         self.create_namespaced_deployment(
-<<<<<<< HEAD
             'rexflow', specs.mk_healthd_deployment_spec('rexflow-etcd.rexflow'))
-=======
-            'rexflow', specs.mk_healthd_deployment_spec('rexflow-etcd'))
         self.create_namespaced_role_binding(
             'default', specs.healthd_edit_default_spec)
->>>>>>> 2406dee8
         # Gateway and virtual services
         self.create_namespaced_custom_object(
             'networking.istio.io', 'v1alpha3', 'default', 'gateways',
