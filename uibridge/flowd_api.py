--- conflicted
+++ resolved
@@ -89,17 +89,13 @@
         self.instance_headers = {}
         self.instance_data = {}
         self.reponses = {}
-<<<<<<< HEAD
         self.exchange_ids = {}
-=======
         self.semaphore = threading.Semaphore()
->>>>>>> 4fe60938
 
         for tid in tids:
             self.tasks[tid] = WorkflowTask(self,tid)
         logging.info(f'Workflow object initialized to process workflow {did}')
 
-<<<<<<< HEAD
     def register_xid(self, iid:str, tid:str) -> str:
         xid = hashlib.sha256(str(datetime.datetime.now()).encode()).hexdigest()[:16]
         logging.info(f'Registered xid {xid} for {iid}/{tid}')
@@ -123,10 +119,8 @@
                 else:
                     ret[tid] = [xid]
         return ret
-=======
     def get_semaphore(self):
         return self.semaphore
->>>>>>> 4fe60938
 
     def start(self):
         self.timer = threading.Timer(1, self.watch_instances)
@@ -224,20 +218,6 @@
         ]
         print(metadata)
         with get_flowd_connection(self.flowd_host, self.flowd_port) as flowd:
-<<<<<<< HEAD
-            response = flowd.RunWorkflow(flow_pb2.RunRequest(
-                workflow_id=wf_id,
-                args=None,
-                stopped=stopped,
-                start_event_id=None,
-                metadata=md
-            ))
-            data = json.loads(response.data)
-            if graphql_uri:
-                iid = data[ID]
-                self._put_etcd_value(WorkflowInstanceKeys.ui_server_uri_key(iid), graphql_uri)
-            return data
-=======
             # RACE CONDITION!
             #
             # We call flowd here to run the workflow, but if the first event in the
@@ -268,7 +248,6 @@
                     iid = data[ID]
                     self._put_etcd_value(WorkflowInstanceKeys.ui_server_uri_key(iid), graphql_uri)
                 return data
->>>>>>> 4fe60938
 
     def start_instance(self, iid:str):
         # start an instance. It must be STOPPED or get an error
