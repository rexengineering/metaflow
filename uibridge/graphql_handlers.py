from uibridge.salesforce_utils import SalesforceManager
from flowlib.constants import WorkflowInstanceKeys
import json
import logging
import typing
from .validators import validator_factory
from . import graphql_wrappers as gql
from .graphql_wrappers import (
    is_ignored_data_type,
    CREATE_STOPPED,
    DATA,
    DID,
    FAILURE,
    FIELDS,
    GRAPHQL_URI,
    DATA_ID,
    IID,
    KEY,
    META_DATA,
    PASSED,
    RESET,
    RESULTS,
    SUCCESS,
    TID,
    TYPE,
    VALIDATORS,
    VALUE,
    WORKFLOW,
    XID,
)
from typing import List, Dict, Tuple

from ariadne import ObjectType

from .flowd_api import Workflow, WorkflowTask

query = ObjectType("Query")
mutation = ObjectType("Mutation")
task_mutation = ObjectType("TaskMutation")
task_exchange_mutation = ObjectType("TaskExchangeMutation")

# Queries

@query.field('getInstances')
def mutation_get_instance(_,info, input=None):
    workflow = info.context[WORKFLOW]
    status = workflow.get_status()
    in_meta = None
    iid_list = None
    if input:
        in_meta = input.get(META_DATA,None)
        if in_meta is not None:
            in_meta = {d[KEY]:d[VALUE] for d in in_meta}
        if IID in input:
            iid_list = [input[IID]]

    if iid_list is None:
        iid_list = workflow.get_instances(in_meta)

    iid_info = []
    for iid in iid_list:
        tid_list = workflow.get_tid_list(iid)
        uri      = workflow.get_instance_graphql_uri(iid)
        meta     = workflow.get_instance_meta_data(iid)
        if meta is not None:
            meta = [
                gql.meta_data(k, v)
                for k,v in meta.items()
            ]
        iid_status = workflow.get_instance_status(iid)
        iid_info.append(gql.workflow_instance_info(iid, iid_status, meta, uri, tid_list))
    return gql.get_instances_payload(workflow.did, status, iid_info, workflow.get_task_ids())

# Workflow Mutations

@mutation.field('createInstance')
def mutation_create_instance(_,info,input):
    workflow = info.context[WORKFLOW]
    #data: {"id": "process-0p1yoqw-aa16211c-9f5251689f1811eba4489a05f2a68bd3", "message": "Ok", "status": 0}
    meta    = input.get(META_DATA, [])
    uri     = input[GRAPHQL_URI]
    did     = input.get(DID, None)
    stopped = input.get(CREATE_STOPPED,True)
    logging.info(f'{uri} {stopped}')
    data = workflow.create_instance(did, stopped, uri, meta)
    return gql.create_instance_payload(workflow.did, data['id'], SUCCESS, workflow.get_task_ids())

@mutation.field('cancelInstance')
def mutation_stop_instance(_, info, input):
    workflow = info.context[WORKFLOW]
    iid      = input[IID]
    status   = SUCCESS
    try:
        state = workflow.cancel_instance(iid)
    except ValueError:
        state  = FAILURE
    return gql.cancel_instance_payload(workflow.did, iid, state, status)

# Task Mutations

@mutation.field('tasks')
def mutation_tasks(_,info):
    return task_mutation

@task_mutation.field('form')
def task_mutation_form(_, info, input):
    '''
    Return the list of fields for the given tid. There are two copies of the
    form - the immutable copy in the did, and the instance copy in the iid.

    Which one the caller receives depends on a few things:
    1. If the iid is provided, then the iid copy is returned, unless
       it does not exist, in which case it is created from the did copy.
    2. If the iid is not provided then the did copy is returned. Any iid
       copy is not affected.
    '''
    workflow = info.context[WORKFLOW]
    iid    = input.get(IID, '')
    tid    = input[TID]
    xid    = None
    reset  = input.get(RESET, False)
    form   = []
    task   = workflow.task(tid)
    status = FAILURE
    if task:
        form = task.get_form(iid, xid, reset)
        status = SUCCESS
        logging.info(form)
    return gql.task_form_payload(iid, tid, xid, status, form)

@task_mutation.field('validate')
def task_mutation_validate(_,info,input):
    workflow = info.context[WORKFLOW]
    iid      = input.get(IID, '')
    tid      = input[TID]
    xid      = None
    task     = workflow.task(tid)
    all_passed, field_results = _validate_fields(task, tid, input[FIELDS])
    return gql.task_validate_payload(iid, tid, xid, SUCCESS, all_passed, field_results)

@task_mutation.field('save')
def task_mutation_save(_,info,input):
    status = FAILURE
    tid    = input[TID]
    iid    = input[IID]
    wf     = info.context[WORKFLOW]
    task   = wf.task(tid)
    sf     = info.context.get('salesforce', False)
    sf_mgr:SalesforceManager = info.context.get('sf_mgr', None)
    logging.info(f'Salesforce info {sf} {sf_mgr}')
    if task:
        all_passed, field_results = _validate_fields(task, iid, input[FIELDS])
        flds = task.update(iid, input[FIELDS])
        status = SUCCESS
<<<<<<< HEAD
        if sf:
            sf_mgr.post(iid, xid, task, flds)
    return gql.task_validate_payload(iid, tid, None, status, all_passed, field_results)
=======
        if sf and task.has_persistent_fields():
            sf_mgr.post(iid, task, flds)
    return gql.task_validate_payload(iid, tid, status, all_passed, field_results)
>>>>>>> c36ba4d2

@task_mutation.field('complete')
def task_mutation_complete(_,info,input):
    workflow = info.context[WORKFLOW]
    iid      = input[IID]
    tid      = input[TID]
    xid      = None
    logging.info(f'task_mutation_complete {iid} {tid}')
    # notify rexflow to continue the workflow
    workflow.complete(iid, tid, xid)
    return gql.task_complete_payload(iid, tid, xid, SUCCESS)

@task_mutation.field('exchange')
def mutation_tasks_exchange(_,info):
    return task_exchange_mutation

@task_exchange_mutation.field('form')
def task_mutation_exchange_form(_, info, input):
    '''
    Return the list of fields for the given tid. There are two copies of the
    form - the immutable copy in the did, and the instance copy in the iid.

    Which one the caller receives depends on a few things:
    1. If the iid is provided, then the iid copy is returned, unless
       it does not exist, in which case it is created from the did copy.
    2. If the iid is not provided then the did copy is returned. Any iid
       copy is not affected.
    '''
    workflow = info.context[WORKFLOW]
    xid      = input.get(XID)
    iid,tid  = workflow.get_iid_tid_for_xid(xid)
    task     = workflow.task(tid)
    reset    = input.get(RESET, False)
    form     = []
    status   = FAILURE
    if task:
        form = task.get_form(iid,xid,reset)
        status = SUCCESS
        logging.info(form)
    return gql.task_form_payload(iid, tid, xid, status, form)

@task_exchange_mutation.field('validate')
def task_mutation_exchange_validate(_,info,input):
    workflow = info.context[WORKFLOW]
    xid      = input.get(XID)
    iid,tid  = workflow.get_iid_tid_for_xid(xid)
    task     = workflow.task(tid)
    all_passed, field_results = _validate_fields(task, iid, input[FIELDS])
    return gql.task_validate_payload(iid, tid, xid, SUCCESS, all_passed, field_results)

@task_exchange_mutation.field('save')
def task_mutation_exchange_save(_,info,input):
    workflow = info.context[WORKFLOW]
    xid      = input.get(XID)
    iid,tid  = workflow.get_iid_tid_for_xid(xid)
    task     = workflow.task(tid)
    sf       = info.context.get('salesforce', False)
    status   = FAILURE
    sf_mgr:SalesforceManager = info.context.get('sf_mgr', None)
    logging.info(f'Salesforce info {sf} {sf_mgr}')
    if task:
        all_passed, field_results = _validate_fields(task, iid, input[FIELDS])
        flds = task.update(iid, xid, input[FIELDS])
        status = SUCCESS
        if sf:
            sf_mgr.post(iid, xid, task, flds)
    return gql.task_validate_payload(iid, tid, xid, status, all_passed, field_results)

@task_exchange_mutation.field('complete')
def task_mutation_exchange_complete(_,info,input):
    # notify rexflow to continue the workflow
    workflow = info.context[WORKFLOW]
    xid      = input.get(XID)
    iid,tid  = workflow.get_iid_tid_for_xid(xid)
    logging.info(f'task_mutation_complete {iid} {tid} {xid}')
    workflow.complete(iid, tid, xid)
    return gql.task_complete_payload(iid, tid, xid, SUCCESS)

def _validate_fields(task:WorkflowTask, iid:str, fields:list) -> Tuple[bool, list]:
    """
    Validate the fields vs its validators (if any.) The fields passed in may be
    a subset of all fields in the form for the task, and in this case fill in the
    blanks values from any stored form.

    Certain fields - such as WORKFLOW - are skipped.
    """
    # pull the current values for all fields from the backstore
    logging.info(f'_validate_fields {iid} {fields}')
    eval_locals = task.field_vals(iid)

    # overlay the values from the validator input over the persisted values
    # to give a currently 'proposed' form value set
    for in_field in fields:
        task_field = task.field(in_field[DATA_ID])
        if is_ignored_data_type(task_field[TYPE]):
            continue
        logging.info(f'updating {in_field[DATA_ID]} {eval_locals[in_field[DATA_ID]]} with {in_field[DATA]}')
        eval_locals[in_field[DATA_ID]] = in_field[DATA]
    logging.info(eval_locals)

    field_results = []
    all_passed = True # assume all validators for all fields pass
    for in_field in fields:
        field_id   = in_field[DATA_ID]
        task_field = task.field(field_id)
        # do not validate static fields
        if is_ignored_data_type(task_field[TYPE]):
            continue
        # TODO: handle decryption here if in_field is marked encrypted
        try:
            results = []
            field_passed = True # assume all validators on this field pass
            logging.info(f'validating field {in_field} {task_field[VALIDATORS]}')
            for validator in task_field[VALIDATORS]:
                # TODO: don't call validator_factory here. Prior to us getting here
                # task_field[VALIDATORS] should already be populated with objects
                # of BaseValidator-derived objects
                try:
                    vdor = validator_factory(validator)
                    if vdor is None:
                        raise NotImplementedError(f'Bad validator type \'{validator[TYPE]}\'')
                    vdor_passed  = vdor.validate(in_field[DATA], eval_locals)
                    field_passed = field_passed and vdor_passed
                    results.append(gql.validator_result(vdor.as_validator(), vdor_passed, vdor.message()))
                except Exception as ex:
                    results.append(gql.validator_result(validator, False, ex))
                    continue

            field_results.append(
                gql.field_validation_result(field_id, field_passed, results)
            )

            all_passed = all_passed and field_passed
        except Exception as ex:
            print('_validate_fields',ex)
            field_results.append(gql.field_validation_result(field_id, False, ex))
            field_passed = all_passed = False

    return (all_passed, field_results)<|MERGE_RESOLUTION|>--- conflicted
+++ resolved
@@ -152,15 +152,9 @@
         all_passed, field_results = _validate_fields(task, iid, input[FIELDS])
         flds = task.update(iid, input[FIELDS])
         status = SUCCESS
-<<<<<<< HEAD
-        if sf:
-            sf_mgr.post(iid, xid, task, flds)
-    return gql.task_validate_payload(iid, tid, None, status, all_passed, field_results)
-=======
         if sf and task.has_persistent_fields():
             sf_mgr.post(iid, task, flds)
     return gql.task_validate_payload(iid, tid, status, all_passed, field_results)
->>>>>>> c36ba4d2
 
 @task_mutation.field('complete')
 def task_mutation_complete(_,info,input):
