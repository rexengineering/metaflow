from collections import OrderedDict as odict
import logging
import uuid

import xmltodict

from flowlib import bpmn, workflow
from flowlib.etcd_utils import get_etcd
from flowlib.constants import States
from flowlib.workflow import Workflow


def handler(request):
    '''
    Arguments:
        request: gRPC apply request object.
    Returns:
        A Python dictionary that can be serialized to a JSON object.
    '''
    logger = logging.getLogger()
    result = dict()
    spec = xmltodict.parse(request.bpmn_xml, encoding='utf-8')
    if logger.level < logging.INFO:
        logging.debug(f'Received following BPMN specification:\n{spec}')
    process = bpmn.BPMNProcess(spec['bpmn:definitions']['bpmn:process'])
    assert process.id != 'flow', 'Your process name cannot be "flow", as it is a reserved prefix.'
    workflow_obj = workflow.Workflow(process)
    result["wf_id"] = workflow_obj.id
    if len(process.tasks) <= 0:
        logging.warn('No service tasks found in BPMN specification.')
    etcd = get_etcd(is_not_none=True)

    # check that the WF hasn't already been applied, and raise an error if not.
<<<<<<< HEAD
    previous_application = etcd.get(f'{workflow_prefix}/proc')[0]
    # assert not previous_application, "Workflow ID already exists!"
=======
    previous_application = etcd.get(workflow_obj.keys.proc)[0]
    assert not previous_application, "Workflow ID already exists!"
>>>>>>> ac2cf266

    etcd.put(workflow_obj.keys.proc, process.to_xml())
    if request.stopped:
        if not etcd.put_if_not_exists(workflow_obj.state_key, States.STOPPED):
            logging.error(f'{workflow_obj.state_key} already defined in etcd!')
    else:
        workflow_obj.start()
    return result<|MERGE_RESOLUTION|>--- conflicted
+++ resolved
@@ -31,13 +31,8 @@
     etcd = get_etcd(is_not_none=True)
 
     # check that the WF hasn't already been applied, and raise an error if not.
-<<<<<<< HEAD
-    previous_application = etcd.get(f'{workflow_prefix}/proc')[0]
-    # assert not previous_application, "Workflow ID already exists!"
-=======
     previous_application = etcd.get(workflow_obj.keys.proc)[0]
     assert not previous_application, "Workflow ID already exists!"
->>>>>>> ac2cf266
 
     etcd.put(workflow_obj.keys.proc, process.to_xml())
     if request.stopped:
