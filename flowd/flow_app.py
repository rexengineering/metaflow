--- conflicted
+++ resolved
@@ -24,11 +24,6 @@
     Headers,
 )
 from flowlib.token_api import TokenPool
-<<<<<<< HEAD
-=======
-
-
->>>>>>> 7efc3b71
 TIMEOUT_SECONDS = 10
 
 
@@ -247,7 +242,7 @@
                 if workflow.process.user_tasks:
                     bridge = workflow.process.user_tasks[0]._service_properties
                     wf_map[wf_id].append({
-                        'bridge_url' :  f'http://{bridge._host}.{workflow.process.namespace}:{bridge._port}/'
+                        'bridge_url':  f'http://{bridge._host}.{workflow.process.namespace}:{bridge._port}/'
                     })
         return flow_result(0, 'Ok', wf_map=wf_map)
 
