--- conflicted
+++ resolved
@@ -9,11 +9,6 @@
 from flowlib.constants import BStates, WorkflowInstanceKeys
 from flowlib.workflow import Workflow
 
-<<<<<<< HEAD
-import json
-
-=======
->>>>>>> 2bfc08ba
 
 class FlowApp(QuartApp):
     def __init__(self, **kws):
@@ -32,25 +27,6 @@
             good_states = {BStates.STARTING, BStates.RUNNING}
 
             if self.etcd.get(state_key)[0] in good_states:
-<<<<<<< HEAD
-                if transition_state(self.etcd, state_key, good_states, b'ERROR'):
-                    incoming_json = await request.get_json()
-                    try:
-                        self.etcd.put(payload_key, json.dumps(incoming_json).encode())
-                        self.etcd.put(
-                            headers_key,
-                            json.dumps({
-                                h: request.headers[h] for h in request.headers.keys()
-                            }).encode()
-                        )
-                    except Exception:
-                        logging.error(f"Was unable to save the data for flow_id {flow_id}.")
-                else:
-                    logging.error(
-                        f'Race on {state_key}; state changed out of known'
-                        ' good state before state transition could occur!'
-                    )
-=======
                 if not workflow.process.properties.is_recoverable:
                     if not transition_state(self.etcd, state_key, good_states, BStates.ERROR):
                         logging.error(
@@ -80,5 +56,4 @@
                             f'Race on {state_key}; state changed out of known'
                             ' good state before state transition could occur!'
                         )
->>>>>>> 2bfc08ba
         return 'Another happy landing (:'