import logging
import traceback

from quart import request
import json

from flowlib.etcd_utils import get_etcd, transition_state
from flowlib.quart_app import QuartApp
from flowlib.constants import BStates, WorkflowInstanceKeys
from flowlib.workflow import Workflow


class FlowApp(QuartApp):
    def __init__(self, **kws):
        super().__init__(__name__, **kws)
        self.etcd = get_etcd()
        self.app.route('/instancefail', methods=('POST',))(self.fail_route)

<<<<<<< HEAD
=======
    async def root_route(self):
        # When there is a flow ID in the headers, store the result in etcd and
        # change the state to completed.
        if 'X-Flow-Id' in request.headers:
            flow_id = request.headers['X-Flow-Id']
            state_key = WorkflowInstanceKeys.state_key(flow_id)
            payload_key = WorkflowInstanceKeys.payload_key(flow_id)
            was_error_key = WorkflowInstanceKeys.was_error_key(flow_id)
            headers_key = WorkflowInstanceKeys.headers_key(flow_id)
            good_states = {BStates.STARTING, BStates.RUNNING}
            if self.etcd.get(state_key)[0] in good_states:
                if transition_state(self.etcd, state_key, good_states, BStates.COMPLETED):
                    payload = self.etcd.get(payload_key)
                    if payload[0]:
                        self.etcd.delete(headers_key)
                        self.etcd.delete(payload_key)
                        self.etcd.put(was_error_key, BStates.TRUE)
                    self.etcd.put(WorkflowInstanceKeys.result_key(flow_id), await request.data)
                else:
                    logging.error(
                        f'Race on {state_key}; state changed out of known'
                        ' good state before state transition could occur!'
                    )
        return 'Hello there!\n'

>>>>>>> 5f2cd8e6
    async def fail_route(self):
        # When there is a flow ID in the headers, store the result in etcd and
        # change the state to ERROR.
        if 'X-Rexflow-Wf-Id' in request.headers and 'X-Flow-Id' in request.headers:
            flow_id = request.headers['X-Flow-Id']
            wf_id = request.headers['X-Rexflow-Wf-Id']
            workflow = Workflow.from_id(wf_id)
            state_key = WorkflowInstanceKeys.state_key(flow_id)
            good_states = {BStates.STARTING, BStates.RUNNING}

            if self.etcd.get(state_key)[0] in good_states:
                if not workflow.process.properties.is_recoverable:
                    if not transition_state(self.etcd, state_key, good_states, BStates.ERROR):
                        logging.error(
                            f'Race on {state_key}; state changed out of known'
                            ' good state before state transition could occur!'
                        )

                else:
                    payload_key = WorkflowInstanceKeys.payload_key(flow_id)
                    headers_key = WorkflowInstanceKeys.headers_key(flow_id)

                    if transition_state(self.etcd, state_key, good_states, b'STOPPING'):
                        incoming_data = await request.data
                        try:
                            self.etcd.put(payload_key, incoming_data)
                            self.etcd.put(headers_key, json.dumps(
                                {h: request.headers[h] for h in request.headers.keys()}
                            ).encode())
                            transition_state(
                                self.etcd, state_key, [BStates.STOPPING], BStates.STOPPED
                            )
<<<<<<< HEAD
                        except Exception:
                            traceback.print_exc()
                            logging.error(f"Was unable to save the data for flow_id {flow_id}.")
=======
                        except Exception as exn:
                            logging.exception(
                                f"Was unable to save the data for flow_id {flow_id}.",
                                exc_info=exn,
                            )
>>>>>>> 5f2cd8e6
                    else:
                        logging.error(
                            f'Race on {state_key}; state changed out of known'
                            ' good state before state transition could occur!'
                        )
        return 'Another happy landing (:'<|MERGE_RESOLUTION|>--- conflicted
+++ resolved
@@ -1,5 +1,4 @@
 import logging
-import traceback
 
 from quart import request
 import json
@@ -16,8 +15,6 @@
         self.etcd = get_etcd()
         self.app.route('/instancefail', methods=('POST',))(self.fail_route)
 
-<<<<<<< HEAD
-=======
     async def root_route(self):
         # When there is a flow ID in the headers, store the result in etcd and
         # change the state to completed.
@@ -43,7 +40,6 @@
                     )
         return 'Hello there!\n'
 
->>>>>>> 5f2cd8e6
     async def fail_route(self):
         # When there is a flow ID in the headers, store the result in etcd and
         # change the state to ERROR.
@@ -76,17 +72,11 @@
                             transition_state(
                                 self.etcd, state_key, [BStates.STOPPING], BStates.STOPPED
                             )
-<<<<<<< HEAD
-                        except Exception:
-                            traceback.print_exc()
-                            logging.error(f"Was unable to save the data for flow_id {flow_id}.")
-=======
                         except Exception as exn:
                             logging.exception(
                                 f"Was unable to save the data for flow_id {flow_id}.",
                                 exc_info=exn,
                             )
->>>>>>> 5f2cd8e6
                     else:
                         logging.error(
                             f'Race on {state_key}; state changed out of known'
