--- conflicted
+++ resolved
@@ -11,16 +11,10 @@
 from flowlib.constants import BStates, WorkflowInstanceKeys
 from flowlib.workflow import Workflow
 
-<<<<<<< HEAD
 from flowlib.config import (
     INSTANCE_FAIL_ENDPOINT_PATH,
-    LIST_ETCD_HOSTS_ENDPOINT_PATH,
     WF_MAP_ENDPOINT_PATH
 )
-from flowlib.k8s_utils import get_etcd_endpoints
-=======
-from flowlib.config import INSTANCE_FAIL_ENDPOINT_PATH
->>>>>>> ded6c632
 
 TIMEOUT_SECONDS = 10
 
@@ -31,11 +25,7 @@
         self.etcd = get_etcd()
         self.app.route('/', methods=('POST',))(self.root_route)
         self.app.route(INSTANCE_FAIL_ENDPOINT_PATH, methods=('POST',))(self.fail_route)
-<<<<<<< HEAD
-        self.app.route(LIST_ETCD_HOSTS_ENDPOINT_PATH, methods=('GET',))(self.get_etcd_hosts)
         self.app.route(WF_MAP_ENDPOINT_PATH, methods=['GET', 'POST'])(self.wf_map)
-=======
->>>>>>> ded6c632
 
     async def root_route(self):
         # When there is a flow ID in the headers, store the result in etcd and
@@ -112,15 +102,8 @@
                             f'Race on {state_key}; state changed out of known'
                             ' good state before state transition could occur!'
                         )
-<<<<<<< HEAD
         return 'Another happy landing (:'
-
-    def get_etcd_hosts(self):
-        return {"etcd_hosts": get_etcd_endpoints()}
 
     def wf_map(self):
         # TODO: Return a map from BPMN Workflow ID's to REXFlow deployment ID's.
-        return jsonify({}), 200
-=======
-        return 'Another happy landing (:'
->>>>>>> ded6c632
+        return jsonify({}), 200