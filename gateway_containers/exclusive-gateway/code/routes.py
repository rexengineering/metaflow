--- conflicted
+++ resolved
@@ -1,9 +1,5 @@
 from code import app
-<<<<<<< HEAD
-from flask import request, make_response
-=======
 from flask import request, make_response, jsonify
->>>>>>> 5f2cd8e6
 import os
 import requests
 from urllib.parse import urlparse
@@ -32,12 +28,9 @@
     'x-ot-span-context',
 ]
 
-<<<<<<< HEAD
 TRUE_TASK_ID = os.environ['REXFLOW_TRUE_TASK_ID']
 FALSE_TASK_ID = os.environ['REXFLOW_FALSE_TASK_ID']
 
-=======
->>>>>>> 5f2cd8e6
 
 @app.route('/', methods=['POST'])
 def conditional():
@@ -97,17 +90,11 @@
         headers['x-rexflow-original-path'] = o.path
         requests.post(REXFLOW_XGW_FAIL_URL, json=incoming_json, headers=headers)
 
-<<<<<<< HEAD
-    resp = make_response("The faith of knowing deep inside your heart, that Heaven holds")
-    if TRACEID_HEADER in request.headers:
-        resp.headers[TRACEID_HEADER] = request.headers[TRACEID_HEADER]
-=======
     resp = make_response({"status": 200, "msg": ""})
     if TRACEID_HEADER in request.headers:
         resp.headers[TRACEID_HEADER] = request.headers[TRACEID_HEADER]
     elif TRACEID_HEADER.lower() in request.headers:
         resp.headers[TRACEID_HEADER] = request.headers[TRACEID_HEADER.lower()]
->>>>>>> 5f2cd8e6
     return resp
 
 
